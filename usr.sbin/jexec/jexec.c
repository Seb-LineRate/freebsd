--- conflicted
+++ resolved
@@ -71,28 +71,17 @@
 	int jid;
 	login_cap_t *lcap = NULL;
 	struct passwd *pwd = NULL;
-<<<<<<< HEAD
 	gid_t *groups = NULL;
 	int ch, ngroups, ngroups_max, uflag, Uflag;
-	char *jailname, *username;
-
-=======
-	gid_t groups[NGROUPS];
-	int ch, ngroups, uflag, Uflag;
 	char *ep, *username;
->>>>>>> 9d136444
 	ch = uflag = Uflag = 0;
 	username = NULL;
 
-<<<<<<< HEAD
 	ngroups_max = sysconf(_SC_NGROUPS_MAX);
 	if ((groups = malloc(sizeof(gid_t) * ngroups_max)) == NULL)
 		err(1, "malloc");
 
-	while ((ch = getopt(argc, argv, "i:n:u:U:")) != -1) {
-=======
 	while ((ch = getopt(argc, argv, "nu:U:")) != -1) {
->>>>>>> 9d136444
 		switch (ch) {
 		case 'n':
 			/* Specified name, now unused */
