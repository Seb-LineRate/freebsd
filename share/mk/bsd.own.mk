# $FreeBSD$
#
# The include file <bsd.own.mk> set common variables for owner,
# group, mode, and directories. Defaults are in brackets.
#
#
# +++ variables +++
#
# DESTDIR	Change the tree where the file gets installed. [not set]
#
# DISTDIR	Change the tree where the file for a distribution
# 		gets installed (see /usr/src/release/Makefile). [not set]
#
# COMPRESS_CMD	Program to compress documents.
#		Output is to stdout. [gzip -cn]
#
# COMPRESS_EXT	File name extension of ${COMPRESS_CMD} command. [.gz]
#
# BINOWN	Binary owner. [root]
#
# BINGRP	Binary group. [wheel]
#
# BINMODE	Binary mode. [555]
#
# NOBINMODE	Mode for non-executable files. [444]
#
# LIBDIR	Base path for libraries. [/usr/lib]
#
# LIBCOMPATDIR	Base path for compat libraries. [/usr/lib/compat]
#
# LIBDATADIR	Base path for misc. utility data files. [/usr/libdata]
#
# LINTLIBDIR	Base path for lint libraries. [/usr/libdata/lint]
#
# SHLIBDIR	Base path for shared libraries. [${LIBDIR}]
#
# LIBOWN	Library owner. [${BINOWN}]
#
# LIBGRP	Library group. [${BINGRP}]
#
# LIBMODE	Library mode. [${NOBINMODE}]
#
#
# KMODDIR	Base path for loadable kernel modules
#		(see kld(4)). [/boot/kernel]
#
# KMODOWN	Kernel and KLD owner. [${BINOWN}]
#
# KMODGRP	Kernel and KLD group. [${BINGRP}]
#
# KMODMODE	KLD mode. [${BINMODE}]
#
#
# SHAREDIR	Base path for architecture-independent ascii
#		text files. [/usr/share]
#
# SHAREOWN	ASCII text file owner. [root]
#
# SHAREGRP	ASCII text file group. [wheel]
#
# SHAREMODE	ASCII text file mode. [${NOBINMODE}]
#
#
# DOCDIR	Base path for system documentation (e.g. PSD, USD,
#		handbook, FAQ etc.). [${SHAREDIR}/doc]
#
# DOCOWN	Documentation owner. [${SHAREOWN}]
#
# DOCGRP	Documentation group. [${SHAREGRP}]
#
# DOCMODE	Documentation mode. [${NOBINMODE}]
#
#
# INFODIR	Base path for GNU's hypertext system
#		called Info (see info(1)). [${SHAREDIR}/info]
#
# INFOOWN	Info owner. [${SHAREOWN}]
#
# INFOGRP	Info group. [${SHAREGRP}]
#
# INFOMODE	Info mode. [${NOBINMODE}]
#
#
# MANDIR	Base path for manual installation. [${SHAREDIR}/man/man]
#
# MANOWN	Manual owner. [${SHAREOWN}]
#
# MANGRP	Manual group. [${SHAREGRP}]
#
# MANMODE	Manual mode. [${NOBINMODE}]
#
#
# NLSDIR	Base path for National Language Support files
#		installation. [${SHAREDIR}/nls]
#
# NLSOWN	National Language Support files owner. [${SHAREOWN}]
#
# NLSGRP	National Language Support files group. [${SHAREGRP}]
#
# NLSMODE	National Language Support files mode. [${NOBINMODE}]
#
# INCLUDEDIR	Base path for standard C include files [/usr/include]

.if !target(__<bsd.own.mk>__)
__<bsd.own.mk>__:

.if !defined(_WITHOUT_SRCCONF)
SRCCONF?=	/etc/src.conf
.if exists(${SRCCONF})
.include "${SRCCONF}"
.endif
.endif

# Binaries
BINOWN?=	root
BINGRP?=	wheel
BINMODE?=	555
NOBINMODE?=	444

.if defined(MODULES_WITH_WORLD)
KMODDIR?=	/boot/modules
.else
KMODDIR?=	/boot/kernel
.endif
KMODOWN?=	${BINOWN}
KMODGRP?=	${BINGRP}
KMODMODE?=	${BINMODE}

LIBDIR?=	/usr/lib
LIBCOMPATDIR?=	/usr/lib/compat
LIBDATADIR?=	/usr/libdata
LINTLIBDIR?=	/usr/libdata/lint
SHLIBDIR?=	${LIBDIR}
LIBOWN?=	${BINOWN}
LIBGRP?=	${BINGRP}
LIBMODE?=	${NOBINMODE}


# Share files
SHAREDIR?=	/usr/share
SHAREOWN?=	root
SHAREGRP?=	wheel
SHAREMODE?=	${NOBINMODE}

MANDIR?=	${SHAREDIR}/man/man
MANOWN?=	${SHAREOWN}
MANGRP?=	${SHAREGRP}
MANMODE?=	${NOBINMODE}

DOCDIR?=	${SHAREDIR}/doc
DOCOWN?=	${SHAREOWN}
DOCGRP?=	${SHAREGRP}
DOCMODE?=	${NOBINMODE}

INFODIR?=	${SHAREDIR}/info
INFOOWN?=	${SHAREOWN}
INFOGRP?=	${SHAREGRP}
INFOMODE?=	${NOBINMODE}

NLSDIR?=	${SHAREDIR}/nls
NLSOWN?=	${SHAREOWN}
NLSGRP?=	${SHAREGRP}
NLSMODE?=	${NOBINMODE}

INCLUDEDIR?=	/usr/include

# Common variables
.if !defined(DEBUG_FLAGS)
STRIP?=		-s
.endif

COMPRESS_CMD?=	gzip -cn
COMPRESS_EXT?=	.gz

.if !defined(_WITHOUT_SRCCONF)
#
# Define MK_* variables (which are either "yes" or "no") for users
# to set via WITH_*/WITHOUT_* in /etc/src.conf and override in the
# make(1) environment.
# These should be tested with `== "no"' or `!= "no"' in makefiles.
# The NO_* variables should only be set by makefiles.
#

#
# Supported NO_* options (if defined, MK_* will be forced to "no",
# regardless of user's setting).
#
.for var in \
    INSTALLLIB \
    MAN \
    PROFILE
.if defined(NO_${var})
WITHOUT_${var}=
.endif
.endfor

#
# Compat NO_* options (same as above, except their use is deprecated).
#
.if !defined(BURN_BRIDGES)
.for var in \
    ACPI \
    ATM \
    AUDIT \
    AUTHPF \
    BIND \
    BIND_DNSSEC \
    BIND_ETC \
    BIND_LIBS_LWRES \
    BIND_MTREE \
    BIND_NAMED \
    BIND_UTILS \
    BLUETOOTH \
    BOOT \
    CALENDAR \
    CPP \
    CRYPT \
    CVS \
    CXX \
    DICT \
    DYNAMICROOT \
    EXAMPLES \
    FORTH \
    FP_LIBC \
    GAMES \
    GCOV \
    GDB \
    GNU \
    GPIB \
    GROFF \
    HTML \
    INET6 \
    INFO \
    IPFILTER \
    IPX \
    KERBEROS \
    LIB32 \
    LIBPTHREAD \
    LIBTHR \
    LOCALES \
    LPR \
    MAILWRAPPER \
    NETCAT \
    NIS \
    NLS \
    NLS_CATALOGS \
    NS_CACHING \
    OBJC \
    OPENSSH \
    OPENSSL \
    PAM \
    PF \
    RCMDS \
    RCS \
    RESCUE \
    SENDMAIL \
    SETUID_LOGIN \
    SHAREDOCS \
    SYSCONS \
    TCSH \
    TOOLCHAIN \
    USB \
    WPA_SUPPLICANT_EAPOL
.if defined(NO_${var})
#.warning NO_${var} is deprecated in favour of WITHOUT_${var}=
WITHOUT_${var}=
.endif
.endfor
.endif # !defined(BURN_BRIDGES)

#
# Older-style variables that enabled behaviour when set.
#
.if defined(YES_HESIOD)
WITH_HESIOD=
.endif
.if defined(MAKE_IDEA)
WITH_IDEA=
.endif

# Enable FDT by default for selected platforms.
.if ${MACHINE_ARCH} == "arm" || ${MACHINE_ARCH} == "powerpc"
# XXX this is temporarily disabled until all FDT support code is in place.
#_fdt=	FDT
_no_fdt= FDT
.else
_no_fdt= FDT
.endif

#
# Default behaviour of MK_CLANG depends on the architecture.
#
.if ${MACHINE_ARCH} == "amd64" || ${MACHINE_ARCH} == "i386" || \
    ${MACHINE_ARCH} == "powerpc"
_clang_yes=CLANG
_clang_no=
.else
_clang_yes=
_clang_no=CLANG
.endif

#
# MK_* options which default to "yes".
#
.for var in \
    ACCT \
    ACPI \
    AMD \
    APM \
    ASSERT_DEBUG \
    AT \
    ATM \
    AUDIT \
    AUTHPF \
    BIND \
    BIND_DNSSEC \
    BIND_ETC \
    BIND_LIBS_LWRES \
    BIND_MTREE \
    BIND_NAMED \
    BIND_UTILS \
    BLUETOOTH \
    BOOT \
    BSD_CPIO \
    BSNMP \
    BZIP2 \
    CALENDAR \
    CDDL \
<<<<<<< HEAD
    CLANG \
    CLANG_IS_CC \
=======
    ${_clang_yes} \
>>>>>>> 5a89fd11
    CPP \
    CRYPT \
    CTM \
    CVS \
    CXX \
    DICT \
    DYNAMICROOT \
    EXAMPLES \
    ${_fdt} \
    FLOPPY \
    FORTH \
    FP_LIBC \
    FREEBSD_UPDATE \
    GAMES \
    GCOV \
    GDB \
    GNU \
    GNU_GREP \
    GPIB \
    GROFF \
    HTML \
    INET6 \
    INFO \
    INSTALLLIB \
    IPFILTER \
    IPFW \
    IPX \
    JAIL \
    KERBEROS \
    KVM \
    LEGACY_CONSOLE \
    LIB32 \
    LIBPTHREAD \
    LIBTHR \
    LOCALES \
    LOCATE \
    LPR \
    MAIL \
    MAILWRAPPER \
    MAKE \
    MAN \
    NCP \
    NDIS \
    NETCAT \
    NETGRAPH \
    NIS \
    NLS \
    NLS_CATALOGS \
    NS_CACHING \
    NTP \
    OPENSSH \
    OPENSSL \
    PAM \
    PF \
    PKGTOOLS \
    PMC \
    PORTSNAP \
    PPP \
    PROFILE \
    QUOTAS \
    RCMDS \
    RCS \
    RESCUE \
    ROUTED \
    SENDMAIL \
    SETUID_LOGIN \
    SHAREDOCS \
    SSP \
    SYSINSTALL \
    SYMVER \
    SYSCONS \
    TCSH \
    TELNET \
    TEXTPROC \
    TOOLCHAIN \
    USB \
    WIRELESS \
    WPA_SUPPLICANT_EAPOL \
    ZFS \
    ZONEINFO
.if defined(WITH_${var}) && defined(WITHOUT_${var})
.error WITH_${var} and WITHOUT_${var} can't both be set.
.endif
.if defined(MK_${var})
.error MK_${var} can't be set by a user.
.endif
.if defined(WITHOUT_${var})
MK_${var}:=	no
.else
MK_${var}:=	yes
.endif
.endfor

#
# MK_* options which default to "no".
#
.for var in \
    BIND_IDN \
    BIND_LARGE_FILE \
    BIND_LIBS \
    BIND_SIGCHASE \
    BIND_XML \
    ${_clang_no} \
    ${_no_fdt} \
    HESIOD \
    IDEA \
    OBJC
.if defined(WITH_${var}) && defined(WITHOUT_${var})
.error WITH_${var} and WITHOUT_${var} can't both be set.
.endif
.if defined(MK_${var})
.error MK_${var} can't be set by a user.
.endif
.if defined(WITH_${var})
MK_${var}:=	yes
.else
MK_${var}:=	no
.endif
.endfor

#
# Force some options off if their dependencies are off.
# Order is somewhat important.
#
.if ${MK_LIBPTHREAD} == "no"
MK_LIBTHR:=	no
.endif

.if ${MK_LIBTHR} == "no"
MK_BIND:=	no
.endif

.if ${MK_BIND} == "no"
MK_BIND_DNSSEC:= no
MK_BIND_ETC:=	no
MK_BIND_LIBS:=	no
MK_BIND_LIBS_LWRES:= no
MK_BIND_MTREE:=	no
MK_BIND_NAMED:=	no
MK_BIND_UTILS:=	no
.endif

.if ${MK_BIND_MTREE} == "no"
MK_BIND_ETC:=	no
.endif

.if ${MK_CDDL} == "no"
MK_ZFS:=	no
.endif

.if ${MK_CRYPT} == "no"
MK_OPENSSL:=	no
MK_OPENSSH:=	no
MK_KERBEROS:=	no
.endif

.if ${MK_IPX} == "no"
MK_NCP:=	no
.endif

.if ${MK_MAIL} == "no"
MK_MAILWRAPPER:= no
MK_SENDMAIL:=	no
.endif

.if ${MK_NETGRAPH} == "no"
MK_ATM:=	no
MK_BLUETOOTH:=	no
.endif

.if ${MK_OPENSSL} == "no"
MK_OPENSSH:=	no
MK_KERBEROS:=	no
.endif

.if ${MK_PF} == "no"
MK_AUTHPF:=	no
.endif

.if ${MK_TEXTPROC} == "no"
MK_GROFF:=	no
.endif

.if ${MK_TOOLCHAIN} == "no"
MK_CLANG:=	no
MK_GDB:=	no
.endif

#
# Set defaults for the MK_*_SUPPORT variables.
#

#
# MK_*_SUPPORT options which default to "yes" unless their corresponding
# MK_* variable is set to "no".
#
.for var in \
    BZIP2 \
    GNU \
    INET6 \
    IPX \
    KERBEROS \
    KVM \
    NETGRAPH \
    PAM \
    WIRELESS
.if defined(WITH_${var}_SUPPORT) && defined(WITHOUT_${var}_SUPPORT)
.error WITH_${var}_SUPPORT and WITHOUT_${var}_SUPPORT can't both be set.
.endif
.if defined(MK_${var}_SUPPORT)
.error MK_${var}_SUPPORT can't be set by a user.
.endif
.if defined(WITHOUT_${var}_SUPPORT) || ${MK_${var}} == "no"
MK_${var}_SUPPORT:= no
.else
MK_${var}_SUPPORT:= yes
.endif
.endfor

#
# MK_* options whose default value depends on another option.
#
.for vv in \
    GSSAPI/KERBEROS \
    MAN_UTILS/MAN
.if defined(WITH_${vv:H}) && defined(WITHOUT_${vv:H})
.error WITH_${vv:H} and WITHOUT_${vv:H} can't both be set.
.endif
.if defined(MK_${vv:H})
.error MK_${vv:H} can't be set by a user.
.endif
.if defined(WITH_${vv:H})
MK_${vv:H}:=	yes
.elif defined(WITHOUT_${vv:H})
MK_${vv:H}:=	no
.else
MK_${vv:H}:=	${MK_${vv:T}}
.endif
.endfor

.endif # !_WITHOUT_SRCCONF

.endif	# !target(__<bsd.own.mk>__)<|MERGE_RESOLUTION|>--- conflicted
+++ resolved
@@ -326,12 +326,8 @@
     BZIP2 \
     CALENDAR \
     CDDL \
-<<<<<<< HEAD
-    CLANG \
+    ${_clang_yes} \
     CLANG_IS_CC \
-=======
-    ${_clang_yes} \
->>>>>>> 5a89fd11
     CPP \
     CRYPT \
     CTM \
