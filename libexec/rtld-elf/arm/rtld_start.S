/*	$NetBSD: rtld_start.S,v 1.7 2002/09/12 17:18:38 mycroft Exp $	*/

/*-
 * Copyright (c) 1998, 2002 The NetBSD Foundation, Inc.
 * All rights reserved.
 *
 * This code is derived from software contributed to The NetBSD Foundation
 * by Matt Thomas and by Charles M. Hannum.
 *
 * Redistribution and use in source and binary forms, with or without
 * modification, are permitted provided that the following conditions
 * are met:
 * 1. Redistributions of source code must retain the above copyright
 *    notice, this list of conditions and the following disclaimer.
 * 2. Redistributions in binary form must reproduce the above copyright
 *    notice, this list of conditions and the following disclaimer in the
 *    documentation and/or other materials provided with the distribution.
 *
 * THIS SOFTWARE IS PROVIDED BY THE NETBSD FOUNDATION, INC. AND CONTRIBUTORS
 * ``AS IS'' AND ANY EXPRESS OR IMPLIED WARRANTIES, INCLUDING, BUT NOT LIMITED
 * TO, THE IMPLIED WARRANTIES OF MERCHANTABILITY AND FITNESS FOR A PARTICULAR
 * PURPOSE ARE DISCLAIMED.  IN NO EVENT SHALL THE FOUNDATION OR CONTRIBUTORS
 * BE LIABLE FOR ANY DIRECT, INDIRECT, INCIDENTAL, SPECIAL, EXEMPLARY, OR
 * CONSEQUENTIAL DAMAGES (INCLUDING, BUT NOT LIMITED TO, PROCUREMENT OF
 * SUBSTITUTE GOODS OR SERVICES; LOSS OF USE, DATA, OR PROFITS; OR BUSINESS
 * INTERRUPTION) HOWEVER CAUSED AND ON ANY THEORY OF LIABILITY, WHETHER IN
 * CONTRACT, STRICT LIABILITY, OR TORT (INCLUDING NEGLIGENCE OR OTHERWISE)
 * ARISING IN ANY WAY OUT OF THE USE OF THIS SOFTWARE, EVEN IF ADVISED OF THE
 * POSSIBILITY OF SUCH DAMAGE.
 */

#include <machine/asm.h>
__FBSDID("$FreeBSD$");

	.text
	.align	0
	.globl	.rtld_start
	.type	.rtld_start,%function
.rtld_start:
	mov	r6, sp			/* save the stack pointer */
<<<<<<< HEAD
	bic	sp, sp, #7
=======
	bic	sp, sp, #7		/* align the stack pointer */
>>>>>>> 9e07f731
	sub	sp, sp, #8		/* make room for obj_main & exit proc */
	mov	r4, r0			/* save ps_strings */
	ldr	sl, .L2
	ldr	r5, .L2+4
	ldr	r0, .L2+8
.L1:
	add	sl, pc, sl
	ldr	r5, [sl, r5]
	ldr	r0, [sl, r0]

	sub	r1, sl, r5		/* relocbase */
	add	r0, r1, r0		/* &_DYNAMIC */
	bl	_rtld_relocate_nonplt_self
	mov	r1, sp
	add	r2, sp, #4
	mov	r0, r6			/* load the sp the kernel gave us */
	bl	_rtld			/* call the shared loader */
	mov	r3, r0			/* save entry point */

	ldr	r2, [sp, #0]		/* r2 = cleanup */
	ldr	r1, [sp, #4]		/* r1 = obj_main */
	mov	sp, r6			/* restore stack */
	mov	r0, r4			/* restore ps_strings */
	mov	pc, r3			/* jump to the entry point */
.L2:
	.word	_GLOBAL_OFFSET_TABLE_ - (.L1+8)
	.word	_GLOBAL_OFFSET_TABLE_(GOT)
	.word	_DYNAMIC(GOT)

	.align	0
	.globl	_rtld_bind_start
	.type	_rtld_bind_start,%function
/*
 *	stack[0] = RA
 *	ip = &GOT[n+3]
 *	lr = &GOT[2]
 */
_rtld_bind_start:
	stmdb	sp!,{r0-r4,sl,fp}

	sub	r1, ip, lr		/* r1 = 4 * (n + 1) */
	sub	r1, r1, #4		/* r1 = 4 * n */
	add	r1, r1, r1		/* r1 = 8 * n */

	ldr	r0, [lr, #-4]		/* get obj ptr from GOT[1] */
	mov	r4, ip			/* save GOT location */

	bl	_rtld_bind		/* Call the binder */

	str	r0, [r4]		/* save address in GOT */
	mov	ip, r0			/* save new address */

	ldmia	sp!,{r0-r4,sl,fp,lr}	/* restore the stack */
	mov	pc, ip			/* jump to the new address */
<|MERGE_RESOLUTION|>--- conflicted
+++ resolved
@@ -38,11 +38,7 @@
 	.type	.rtld_start,%function
 .rtld_start:
 	mov	r6, sp			/* save the stack pointer */
-<<<<<<< HEAD
-	bic	sp, sp, #7
-=======
 	bic	sp, sp, #7		/* align the stack pointer */
->>>>>>> 9e07f731
 	sub	sp, sp, #8		/* make room for obj_main & exit proc */
 	mov	r4, r0			/* save ps_strings */
 	ldr	sl, .L2
