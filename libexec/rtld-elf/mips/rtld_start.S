--- conflicted
+++ resolved
@@ -64,7 +64,6 @@
 	PTR_ADDU t9, a1, t0
 	jalr	t9			/* _rtld_relocate_nonplt_self(dynp, relocabase) */
 	 PTR_ADDU a0, a1, a0		/* &_DYNAMIC */
-<<<<<<< HEAD
 
 	move	a0, s0			/* sp */
 	PTR_ADDU a1, sp, 2*PTR_SIZE	/* &our atexit function */
@@ -72,15 +71,6 @@
 	jal	_C_LABEL(_rtld)		/* v0 = _rtld(sp, cleanup, objp) */
 	 nop
 
-=======
-
-	move	a0, s0			/* sp */
-	PTR_ADDU a1, sp, 2*PTR_SIZE	/* &our atexit function */
-	PTR_ADDU a2, sp, 3*PTR_SIZE	/* obj_main entry */
-	jal	_C_LABEL(_rtld)		/* v0 = _rtld(sp, cleanup, objp) */
-	 nop
-
->>>>>>> 75e5bed0
 	PTR_L	a1, 2*PTR_SIZE(sp)	/* our atexit function */
 	PTR_L	a2, 3*PTR_SIZE(sp)	/* obj_main entry */
 	PTR_ADDU sp, 4*PTR_SIZE		/* readjust stack */
@@ -150,11 +140,7 @@
 	 nop
 
 	move	sp, s0
-<<<<<<< HEAD
-	REG_L	ra, XCALLFRAME_RA(sp)		
-=======
 	REG_L	ra, XCALLFRAME_RA(sp)
->>>>>>> 75e5bed0
 	REG_L	s0, XCALLFRAME_S0(sp)
 	REG_L	a0, XCALLFRAME_A0(sp)
 	REG_L	a1, XCALLFRAME_A1(sp)
