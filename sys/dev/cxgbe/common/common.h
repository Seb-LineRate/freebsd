/*-
 * Copyright (c) 2011 Chelsio Communications, Inc.
 * All rights reserved.
 *
 * Redistribution and use in source and binary forms, with or without
 * modification, are permitted provided that the following conditions
 * are met:
 * 1. Redistributions of source code must retain the above copyright
 *    notice, this list of conditions and the following disclaimer.
 * 2. Redistributions in binary form must reproduce the above copyright
 *    notice, this list of conditions and the following disclaimer in the
 *    documentation and/or other materials provided with the distribution.
 *
 * THIS SOFTWARE IS PROVIDED BY THE AUTHOR AND CONTRIBUTORS ``AS IS'' AND
 * ANY EXPRESS OR IMPLIED WARRANTIES, INCLUDING, BUT NOT LIMITED TO, THE
 * IMPLIED WARRANTIES OF MERCHANTABILITY AND FITNESS FOR A PARTICULAR PURPOSE
 * ARE DISCLAIMED.  IN NO EVENT SHALL THE AUTHOR OR CONTRIBUTORS BE LIABLE
 * FOR ANY DIRECT, INDIRECT, INCIDENTAL, SPECIAL, EXEMPLARY, OR CONSEQUENTIAL
 * DAMAGES (INCLUDING, BUT NOT LIMITED TO, PROCUREMENT OF SUBSTITUTE GOODS
 * OR SERVICES; LOSS OF USE, DATA, OR PROFITS; OR BUSINESS INTERRUPTION)
 * HOWEVER CAUSED AND ON ANY THEORY OF LIABILITY, WHETHER IN CONTRACT, STRICT
 * LIABILITY, OR TORT (INCLUDING NEGLIGENCE OR OTHERWISE) ARISING IN ANY WAY
 * OUT OF THE USE OF THIS SOFTWARE, EVEN IF ADVISED OF THE POSSIBILITY OF
 * SUCH DAMAGE.
 *
 * $FreeBSD$
 *
 */

#ifndef __CHELSIO_COMMON_H
#define __CHELSIO_COMMON_H

#include "t4_hw.h"


enum {
	MAX_NPORTS     = 4,     /* max # of ports */
	SERNUM_LEN     = 24,    /* Serial # length */
	EC_LEN         = 16,    /* E/C length */
	ID_LEN         = 16,    /* ID length */
};

enum { MEM_EDC0, MEM_EDC1, MEM_MC };

enum {
	MEMWIN0_APERTURE = 2048,
	MEMWIN0_BASE     = 0x1b800,
	MEMWIN1_APERTURE = 32768,
	MEMWIN1_BASE     = 0x28000,
	MEMWIN2_APERTURE = 65536,
	MEMWIN2_BASE     = 0x30000,
};

enum dev_master { MASTER_CANT, MASTER_MAY, MASTER_MUST };

enum dev_state { DEV_STATE_UNINIT, DEV_STATE_INIT, DEV_STATE_ERR };

enum {
	PAUSE_RX      = 1 << 0,
	PAUSE_TX      = 1 << 1,
	PAUSE_AUTONEG = 1 << 2
};

#define FW_VERSION_MAJOR 1
<<<<<<< HEAD
#define FW_VERSION_MINOR 4
#define FW_VERSION_MICRO 16
=======
#define FW_VERSION_MINOR 6
#define FW_VERSION_MICRO 2
>>>>>>> 85823a3b

struct port_stats {
	u64 tx_octets;            /* total # of octets in good frames */
	u64 tx_frames;            /* all good frames */
	u64 tx_bcast_frames;      /* all broadcast frames */
	u64 tx_mcast_frames;      /* all multicast frames */
	u64 tx_ucast_frames;      /* all unicast frames */
	u64 tx_error_frames;      /* all error frames */

	u64 tx_frames_64;         /* # of Tx frames in a particular range */
	u64 tx_frames_65_127;
	u64 tx_frames_128_255;
	u64 tx_frames_256_511;
	u64 tx_frames_512_1023;
	u64 tx_frames_1024_1518;
	u64 tx_frames_1519_max;

	u64 tx_drop;              /* # of dropped Tx frames */
	u64 tx_pause;             /* # of transmitted pause frames */
	u64 tx_ppp0;              /* # of transmitted PPP prio 0 frames */
	u64 tx_ppp1;              /* # of transmitted PPP prio 1 frames */
	u64 tx_ppp2;              /* # of transmitted PPP prio 2 frames */
	u64 tx_ppp3;              /* # of transmitted PPP prio 3 frames */
	u64 tx_ppp4;              /* # of transmitted PPP prio 4 frames */
	u64 tx_ppp5;              /* # of transmitted PPP prio 5 frames */
	u64 tx_ppp6;              /* # of transmitted PPP prio 6 frames */
	u64 tx_ppp7;              /* # of transmitted PPP prio 7 frames */

	u64 rx_octets;            /* total # of octets in good frames */
	u64 rx_frames;            /* all good frames */
	u64 rx_bcast_frames;      /* all broadcast frames */
	u64 rx_mcast_frames;      /* all multicast frames */
	u64 rx_ucast_frames;      /* all unicast frames */
	u64 rx_too_long;          /* # of frames exceeding MTU */
	u64 rx_jabber;            /* # of jabber frames */
	u64 rx_fcs_err;           /* # of received frames with bad FCS */
	u64 rx_len_err;           /* # of received frames with length error */
	u64 rx_symbol_err;        /* symbol errors */
	u64 rx_runt;              /* # of short frames */

	u64 rx_frames_64;         /* # of Rx frames in a particular range */
	u64 rx_frames_65_127;
	u64 rx_frames_128_255;
	u64 rx_frames_256_511;
	u64 rx_frames_512_1023;
	u64 rx_frames_1024_1518;
	u64 rx_frames_1519_max;

	u64 rx_pause;             /* # of received pause frames */
	u64 rx_ppp0;              /* # of received PPP prio 0 frames */
	u64 rx_ppp1;              /* # of received PPP prio 1 frames */
	u64 rx_ppp2;              /* # of received PPP prio 2 frames */
	u64 rx_ppp3;              /* # of received PPP prio 3 frames */
	u64 rx_ppp4;              /* # of received PPP prio 4 frames */
	u64 rx_ppp5;              /* # of received PPP prio 5 frames */
	u64 rx_ppp6;              /* # of received PPP prio 6 frames */
	u64 rx_ppp7;              /* # of received PPP prio 7 frames */

	u64 rx_ovflow0;           /* drops due to buffer-group 0 overflows */
	u64 rx_ovflow1;           /* drops due to buffer-group 1 overflows */
	u64 rx_ovflow2;           /* drops due to buffer-group 2 overflows */
	u64 rx_ovflow3;           /* drops due to buffer-group 3 overflows */
	u64 rx_trunc0;            /* buffer-group 0 truncated packets */
	u64 rx_trunc1;            /* buffer-group 1 truncated packets */
	u64 rx_trunc2;            /* buffer-group 2 truncated packets */
	u64 rx_trunc3;            /* buffer-group 3 truncated packets */
};

struct lb_port_stats {
	u64 octets;
	u64 frames;
	u64 bcast_frames;
	u64 mcast_frames;
	u64 ucast_frames;
	u64 error_frames;

	u64 frames_64;
	u64 frames_65_127;
	u64 frames_128_255;
	u64 frames_256_511;
	u64 frames_512_1023;
	u64 frames_1024_1518;
	u64 frames_1519_max;

	u64 drop;

	u64 ovflow0;
	u64 ovflow1;
	u64 ovflow2;
	u64 ovflow3;
	u64 trunc0;
	u64 trunc1;
	u64 trunc2;
	u64 trunc3;
};

struct tp_tcp_stats {
	u32 tcpOutRsts;
	u64 tcpInSegs;
	u64 tcpOutSegs;
	u64 tcpRetransSegs;
};

struct tp_usm_stats {
	u32 frames;
	u32 drops;
	u64 octets;
};

struct tp_fcoe_stats {
	u32 framesDDP;
	u32 framesDrop;
	u64 octetsDDP;
};

struct tp_err_stats {
	u32 macInErrs[4];
	u32 hdrInErrs[4];
	u32 tcpInErrs[4];
	u32 tnlCongDrops[4];
	u32 ofldChanDrops[4];
	u32 tnlTxDrops[4];
	u32 ofldVlanDrops[4];
	u32 tcp6InErrs[4];
	u32 ofldNoNeigh;
	u32 ofldCongDefer;
};

struct tp_proxy_stats {
	u32 proxy[4];
};

struct tp_cpl_stats {
	u32 req[4];
	u32 rsp[4];
};

struct tp_rdma_stats {
	u32 rqe_dfr_mod;
	u32 rqe_dfr_pkt;
};

struct tp_params {
	unsigned int ntxchan;        /* # of Tx channels */
	unsigned int tre;            /* log2 of core clocks per TP tick */
	unsigned int dack_re;        /* DACK timer resolution */
	unsigned int la_mask;        /* what events are recorded by TP LA */
	unsigned short tx_modq[NCHAN];  /* channel to modulation queue map */
};

struct vpd_params {
	unsigned int cclk;
	u8 ec[EC_LEN + 1];
	u8 sn[SERNUM_LEN + 1];
	u8 id[ID_LEN + 1];
};

struct pci_params {
	unsigned int vpd_cap_addr;
	unsigned short speed;
	unsigned short width;
};

/*
 * Firmware device log.
 */
struct devlog_params {
	u32 memtype;			/* which memory (EDC0, EDC1, MC) */
	u32 start;			/* start of log in firmware memory */
	u32 size;			/* size of log */
};

struct adapter_params {
	struct tp_params  tp;
	struct vpd_params vpd;
	struct pci_params pci;
	struct devlog_params devlog;

	unsigned int sf_size;             /* serial flash size in bytes */
	unsigned int sf_nsec;             /* # of flash sectors */

	unsigned int fw_vers;
	unsigned int tp_vers;

	unsigned short mtus[NMTUS];
	unsigned short a_wnd[NCCTRL_WIN];
	unsigned short b_wnd[NCCTRL_WIN];

	unsigned int mc_size;		/* MC memory size */
	unsigned int nfilters;		/* size of filter region */

	unsigned int cim_la_size;

	/* Used as int in sysctls, do not reduce size */
	unsigned int nports;		/* # of ethernet ports */
	unsigned int portvec;
	unsigned int rev;		/* chip revision */
	unsigned int offload;

	unsigned int ofldq_wr_cred;
};

enum {					    /* chip revisions */
	T4_REV_A  = 0,
};

struct trace_params {
	u32 data[TRACE_LEN / 4];
	u32 mask[TRACE_LEN / 4];
	unsigned short snap_len;
	unsigned short min_len;
	unsigned char skip_ofst;
	unsigned char skip_len;
	unsigned char invert;
	unsigned char port;
};

struct link_config {
	unsigned short supported;        /* link capabilities */
	unsigned short advertising;      /* advertised capabilities */
	unsigned short requested_speed;  /* speed user has requested */
	unsigned short speed;            /* actual link speed */
	unsigned char  requested_fc;     /* flow control user has requested */
	unsigned char  fc;               /* actual link flow control */
	unsigned char  autoneg;          /* autonegotiating? */
	unsigned char  link_ok;          /* link up? */
};

#include "adapter.h"

#ifndef PCI_VENDOR_ID_CHELSIO
# define PCI_VENDOR_ID_CHELSIO 0x1425
#endif

#define for_each_port(adapter, iter) \
	for (iter = 0; iter < (adapter)->params.nports; ++iter)

static inline int is_offload(const struct adapter *adap)
{
	return adap->params.offload;
}

static inline unsigned int core_ticks_per_usec(const struct adapter *adap)
{
	return adap->params.vpd.cclk / 1000;
}

static inline unsigned int us_to_core_ticks(const struct adapter *adap,
					    unsigned int us)
{
	return (us * adap->params.vpd.cclk) / 1000;
}

static inline unsigned int dack_ticks_to_usec(const struct adapter *adap,
					      unsigned int ticks)
{
	return (ticks << adap->params.tp.dack_re) / core_ticks_per_usec(adap);
}

void t4_set_reg_field(struct adapter *adap, unsigned int addr, u32 mask, u32 val);
int t4_wait_op_done_val(struct adapter *adapter, int reg, u32 mask, int polarity,
			int attempts, int delay, u32 *valp);

static inline int t4_wait_op_done(struct adapter *adapter, int reg, u32 mask,
				  int polarity, int attempts, int delay)
{
	return t4_wait_op_done_val(adapter, reg, mask, polarity, attempts,
				   delay, NULL);
}

int t4_wr_mbox_meat(struct adapter *adap, int mbox, const void *cmd, int size,
		    void *rpl, bool sleep_ok);

static inline int t4_wr_mbox(struct adapter *adap, int mbox, const void *cmd,
			     int size, void *rpl)
{
	return t4_wr_mbox_meat(adap, mbox, cmd, size, rpl, true);
}

static inline int t4_wr_mbox_ns(struct adapter *adap, int mbox, const void *cmd,
				int size, void *rpl)
{
	return t4_wr_mbox_meat(adap, mbox, cmd, size, rpl, false);
}

void t4_read_indirect(struct adapter *adap, unsigned int addr_reg,
		      unsigned int data_reg, u32 *vals, unsigned int nregs,
		      unsigned int start_idx);
void t4_write_indirect(struct adapter *adap, unsigned int addr_reg,
		       unsigned int data_reg, const u32 *vals,
		       unsigned int nregs, unsigned int start_idx);

struct fw_filter_wr;

void t4_intr_enable(struct adapter *adapter);
void t4_intr_disable(struct adapter *adapter);
void t4_intr_clear(struct adapter *adapter);
int t4_slow_intr_handler(struct adapter *adapter);

int t4_hash_mac_addr(const u8 *addr);
int t4_link_start(struct adapter *adap, unsigned int mbox, unsigned int port,
		  struct link_config *lc);
int t4_restart_aneg(struct adapter *adap, unsigned int mbox, unsigned int port);
int t4_seeprom_read(struct adapter *adapter, u32 addr, u32 *data);
int t4_seeprom_write(struct adapter *adapter, u32 addr, u32 data);
int t4_eeprom_ptov(unsigned int phys_addr, unsigned int fn, unsigned int sz);
int t4_seeprom_wp(struct adapter *adapter, int enable);
int t4_read_flash(struct adapter *adapter, unsigned int addr, unsigned int nwords,
		  u32 *data, int byte_oriented);
int t4_load_fw(struct adapter *adapter, const u8 *fw_data, unsigned int size);
int t4_load_boot(struct adapter *adap, const u8 *boot_data,
                 unsigned int boot_addr, unsigned int size);
unsigned int t4_flash_cfg_addr(struct adapter *adapter);
int t4_load_cfg(struct adapter *adapter, const u8 *cfg_data, unsigned int size);
int t4_get_fw_version(struct adapter *adapter, u32 *vers);
int t4_get_tp_version(struct adapter *adapter, u32 *vers);
int t4_check_fw_version(struct adapter *adapter);
int t4_init_hw(struct adapter *adapter, u32 fw_params);
int t4_prep_adapter(struct adapter *adapter);
int t4_port_init(struct port_info *p, int mbox, int pf, int vf);
int t4_reinit_adapter(struct adapter *adap);
void t4_fatal_err(struct adapter *adapter);
int t4_set_trace_filter(struct adapter *adapter, const struct trace_params *tp,
			int filter_index, int enable);
void t4_get_trace_filter(struct adapter *adapter, struct trace_params *tp,
			 int filter_index, int *enabled);
int t4_config_rss_range(struct adapter *adapter, int mbox, unsigned int viid,
			int start, int n, const u16 *rspq, unsigned int nrspq);
int t4_config_glbl_rss(struct adapter *adapter, int mbox, unsigned int mode,
		       unsigned int flags);
int t4_config_vi_rss(struct adapter *adapter, int mbox, unsigned int viid,
		     unsigned int flags, unsigned int defq);
int t4_read_rss(struct adapter *adapter, u16 *entries);
void t4_read_rss_key(struct adapter *adapter, u32 *key);
void t4_write_rss_key(struct adapter *adap, const u32 *key, int idx);
void t4_read_rss_pf_config(struct adapter *adapter, unsigned int index, u32 *valp);
void t4_write_rss_pf_config(struct adapter *adapter, unsigned int index, u32 val);
void t4_read_rss_vf_config(struct adapter *adapter, unsigned int index,
			   u32 *vfl, u32 *vfh);
void t4_write_rss_vf_config(struct adapter *adapter, unsigned int index,
			    u32 vfl, u32 vfh);
u32 t4_read_rss_pf_map(struct adapter *adapter);
void t4_write_rss_pf_map(struct adapter *adapter, u32 pfmap);
u32 t4_read_rss_pf_mask(struct adapter *adapter);
void t4_write_rss_pf_mask(struct adapter *adapter, u32 pfmask);
int t4_mps_set_active_ports(struct adapter *adap, unsigned int port_mask);
void t4_pmtx_get_stats(struct adapter *adap, u32 cnt[], u64 cycles[]);
void t4_pmrx_get_stats(struct adapter *adap, u32 cnt[], u64 cycles[]);
void t4_read_cimq_cfg(struct adapter *adap, u16 *base, u16 *size, u16 *thres);
int t4_read_cim_ibq(struct adapter *adap, unsigned int qid, u32 *data, size_t n);
int t4_read_cim_obq(struct adapter *adap, unsigned int qid, u32 *data, size_t n);
int t4_cim_read(struct adapter *adap, unsigned int addr, unsigned int n,
		unsigned int *valp);
int t4_cim_write(struct adapter *adap, unsigned int addr, unsigned int n,
		 const unsigned int *valp);
int t4_cim_ctl_read(struct adapter *adap, unsigned int addr, unsigned int n,
		    unsigned int *valp);
int t4_cim_read_la(struct adapter *adap, u32 *la_buf, unsigned int *wrptr);
void t4_cim_read_pif_la(struct adapter *adap, u32 *pif_req, u32 *pif_rsp,
		unsigned int *pif_req_wrptr, unsigned int *pif_rsp_wrptr);
void t4_cim_read_ma_la(struct adapter *adap, u32 *ma_req, u32 *ma_rsp);
int t4_mc_read(struct adapter *adap, u32 addr, __be32 *data, u64 *parity);
int t4_edc_read(struct adapter *adap, int idx, u32 addr, __be32 *data, u64 *parity);
int t4_mem_read(struct adapter *adap, int mtype, u32 addr, u32 size,
		__be32 *data);

void t4_get_port_stats(struct adapter *adap, int idx, struct port_stats *p);
void t4_get_lb_stats(struct adapter *adap, int idx, struct lb_port_stats *p);
void t4_clr_port_stats(struct adapter *adap, int idx);

void t4_read_mtu_tbl(struct adapter *adap, u16 *mtus, u8 *mtu_log);
void t4_read_cong_tbl(struct adapter *adap, u16 incr[NMTUS][NCCTRL_WIN]);
void t4_read_pace_tbl(struct adapter *adap, unsigned int pace_vals[NTX_SCHED]);
void t4_get_tx_sched(struct adapter *adap, unsigned int sched, unsigned int *kbps,
		     unsigned int *ipg);
void t4_tp_wr_bits_indirect(struct adapter *adap, unsigned int addr,
			    unsigned int mask, unsigned int val);
void t4_tp_read_la(struct adapter *adap, u64 *la_buf, unsigned int *wrptr);
void t4_tp_get_err_stats(struct adapter *adap, struct tp_err_stats *st);
void t4_tp_get_proxy_stats(struct adapter *adap, struct tp_proxy_stats *st);
void t4_tp_get_cpl_stats(struct adapter *adap, struct tp_cpl_stats *st);
void t4_tp_get_rdma_stats(struct adapter *adap, struct tp_rdma_stats *st);
void t4_get_usm_stats(struct adapter *adap, struct tp_usm_stats *st);
void t4_tp_get_tcp_stats(struct adapter *adap, struct tp_tcp_stats *v4,
			 struct tp_tcp_stats *v6);
void t4_get_fcoe_stats(struct adapter *adap, unsigned int idx,
		       struct tp_fcoe_stats *st);
void t4_load_mtus(struct adapter *adap, const unsigned short *mtus,
		  const unsigned short *alpha, const unsigned short *beta);

void t4_ulprx_read_la(struct adapter *adap, u32 *la_buf);

int t4_set_sched_bps(struct adapter *adap, int sched, unsigned int kbps);
int t4_set_sched_ipg(struct adapter *adap, int sched, unsigned int ipg);
int t4_set_pace_tbl(struct adapter *adap, const unsigned int *pace_vals,
		    unsigned int start, unsigned int n);
void t4_get_chan_txrate(struct adapter *adap, u64 *nic_rate, u64 *ofld_rate);
int t4_set_filter_mode(struct adapter *adap, unsigned int mode_map);
void t4_mk_filtdelwr(unsigned int ftid, struct fw_filter_wr *wr, int qid);

void t4_wol_magic_enable(struct adapter *adap, unsigned int port, const u8 *addr);
int t4_wol_pat_enable(struct adapter *adap, unsigned int port, unsigned int map,
		      u64 mask0, u64 mask1, unsigned int crc, bool enable);

int t4_fw_hello(struct adapter *adap, unsigned int mbox, unsigned int evt_mbox,
		enum dev_master master, enum dev_state *state);
int t4_fw_bye(struct adapter *adap, unsigned int mbox);
int t4_fw_reset(struct adapter *adap, unsigned int mbox, int reset);
int t4_fw_initialize(struct adapter *adap, unsigned int mbox);
int t4_query_params(struct adapter *adap, unsigned int mbox, unsigned int pf,
		    unsigned int vf, unsigned int nparams, const u32 *params,
		    u32 *val);
int t4_set_params(struct adapter *adap, unsigned int mbox, unsigned int pf,
		  unsigned int vf, unsigned int nparams, const u32 *params,
		  const u32 *val);
int t4_cfg_pfvf(struct adapter *adap, unsigned int mbox, unsigned int pf,
		unsigned int vf, unsigned int txq, unsigned int txq_eth_ctrl,
		unsigned int rxqi, unsigned int rxq, unsigned int tc,
		unsigned int vi, unsigned int cmask, unsigned int pmask,
		unsigned int exactf, unsigned int rcaps, unsigned int wxcaps);
int t4_alloc_vi(struct adapter *adap, unsigned int mbox, unsigned int port,
		unsigned int pf, unsigned int vf, unsigned int nmac, u8 *mac,
		unsigned int *rss_size);
int t4_free_vi(struct adapter *adap, unsigned int mbox,
	       unsigned int pf, unsigned int vf,
	       unsigned int viid);
int t4_set_rxmode(struct adapter *adap, unsigned int mbox, unsigned int viid,
		  int mtu, int promisc, int all_multi, int bcast, int vlanex,
		  bool sleep_ok);
int t4_alloc_mac_filt(struct adapter *adap, unsigned int mbox, unsigned int viid,
		      bool free, unsigned int naddr, const u8 **addr, u16 *idx,
		      u64 *hash, bool sleep_ok);
int t4_change_mac(struct adapter *adap, unsigned int mbox, unsigned int viid,
		  int idx, const u8 *addr, bool persist, bool add_smt);
int t4_set_addr_hash(struct adapter *adap, unsigned int mbox, unsigned int viid,
		     bool ucast, u64 vec, bool sleep_ok);
int t4_enable_vi(struct adapter *adap, unsigned int mbox, unsigned int viid,
		 bool rx_en, bool tx_en);
int t4_identify_port(struct adapter *adap, unsigned int mbox, unsigned int viid,
		     unsigned int nblinks);
int t4_i2c_rd(struct adapter *adap, unsigned int mbox, unsigned int port_id,
	      u8 dev_addr, u8 offset, u8 *valp);
int t4_mdio_rd(struct adapter *adap, unsigned int mbox, unsigned int phy_addr,
	       unsigned int mmd, unsigned int reg, unsigned int *valp);
int t4_mdio_wr(struct adapter *adap, unsigned int mbox, unsigned int phy_addr,
	       unsigned int mmd, unsigned int reg, unsigned int val);
int t4_iq_start_stop(struct adapter *adap, unsigned int mbox, bool start,
		     unsigned int pf, unsigned int vf, unsigned int iqid,
		     unsigned int fl0id, unsigned int fl1id);
int t4_iq_free(struct adapter *adap, unsigned int mbox, unsigned int pf,
	       unsigned int vf, unsigned int iqtype, unsigned int iqid,
	       unsigned int fl0id, unsigned int fl1id);
int t4_eth_eq_free(struct adapter *adap, unsigned int mbox, unsigned int pf,
		   unsigned int vf, unsigned int eqid);
int t4_ctrl_eq_free(struct adapter *adap, unsigned int mbox, unsigned int pf,
		    unsigned int vf, unsigned int eqid);
int t4_ofld_eq_free(struct adapter *adap, unsigned int mbox, unsigned int pf,
		    unsigned int vf, unsigned int eqid);
int t4_sge_ctxt_rd(struct adapter *adap, unsigned int mbox, unsigned int cid,
		   enum ctxt_type ctype, u32 *data);
int t4_sge_ctxt_rd_bd(struct adapter *adap, unsigned int cid, enum ctxt_type ctype,
		      u32 *data);
int t4_handle_fw_rpl(struct adapter *adap, const __be64 *rpl);
#endif /* __CHELSIO_COMMON_H */<|MERGE_RESOLUTION|>--- conflicted
+++ resolved
@@ -38,6 +38,8 @@
 	SERNUM_LEN     = 24,    /* Serial # length */
 	EC_LEN         = 16,    /* E/C length */
 	ID_LEN         = 16,    /* ID length */
+	PN_LEN         = 16,    /* Part Number length */
+	MACADDR_LEN    = 12,    /* MAC Address length */
 };
 
 enum { MEM_EDC0, MEM_EDC1, MEM_MC };
@@ -62,13 +64,8 @@
 };
 
 #define FW_VERSION_MAJOR 1
-<<<<<<< HEAD
-#define FW_VERSION_MINOR 4
-#define FW_VERSION_MICRO 16
-=======
 #define FW_VERSION_MINOR 6
 #define FW_VERSION_MICRO 2
->>>>>>> 85823a3b
 
 struct port_stats {
 	u64 tx_octets;            /* total # of octets in good frames */
@@ -224,6 +221,8 @@
 	u8 ec[EC_LEN + 1];
 	u8 sn[SERNUM_LEN + 1];
 	u8 id[ID_LEN + 1];
+	u8 pn[PN_LEN + 1];
+	u8 na[MACADDR_LEN + 1];
 };
 
 struct pci_params {
@@ -360,6 +359,8 @@
 void t4_write_indirect(struct adapter *adap, unsigned int addr_reg,
 		       unsigned int data_reg, const u32 *vals,
 		       unsigned int nregs, unsigned int start_idx);
+
+u32 t4_hw_pci_read_cfg4(adapter_t *adapter, int reg);
 
 struct fw_filter_wr;
 
@@ -379,7 +380,7 @@
 int t4_read_flash(struct adapter *adapter, unsigned int addr, unsigned int nwords,
 		  u32 *data, int byte_oriented);
 int t4_load_fw(struct adapter *adapter, const u8 *fw_data, unsigned int size);
-int t4_load_boot(struct adapter *adap, const u8 *boot_data,
+int t4_load_boot(struct adapter *adap, u8 *boot_data,
                  unsigned int boot_addr, unsigned int size);
 unsigned int t4_flash_cfg_addr(struct adapter *adapter);
 int t4_load_cfg(struct adapter *adapter, const u8 *cfg_data, unsigned int size);
@@ -436,6 +437,9 @@
 		__be32 *data);
 
 void t4_get_port_stats(struct adapter *adap, int idx, struct port_stats *p);
+void t4_get_port_stats_offset(struct adapter *adap, int idx,
+		struct port_stats *stats,
+		struct port_stats *offset);
 void t4_get_lb_stats(struct adapter *adap, int idx, struct lb_port_stats *p);
 void t4_clr_port_stats(struct adapter *adap, int idx);
 
@@ -477,6 +481,10 @@
 		enum dev_master master, enum dev_state *state);
 int t4_fw_bye(struct adapter *adap, unsigned int mbox);
 int t4_fw_reset(struct adapter *adap, unsigned int mbox, int reset);
+int t4_fw_halt(struct adapter *adap, unsigned int mbox, int force);
+int t4_fw_restart(struct adapter *adap, unsigned int mbox, int reset);
+int t4_fw_upgrade(struct adapter *adap, unsigned int mbox,
+		  const u8 *fw_data, unsigned int size, int force);
 int t4_fw_initialize(struct adapter *adap, unsigned int mbox);
 int t4_query_params(struct adapter *adap, unsigned int mbox, unsigned int pf,
 		    unsigned int vf, unsigned int nparams, const u32 *params,
@@ -489,6 +497,10 @@
 		unsigned int rxqi, unsigned int rxq, unsigned int tc,
 		unsigned int vi, unsigned int cmask, unsigned int pmask,
 		unsigned int exactf, unsigned int rcaps, unsigned int wxcaps);
+int t4_alloc_vi_func(struct adapter *adap, unsigned int mbox,
+		     unsigned int port, unsigned int pf, unsigned int vf,
+		     unsigned int nmac, u8 *mac, unsigned int *rss_size,
+		     unsigned int portfunc, unsigned int idstype);
 int t4_alloc_vi(struct adapter *adap, unsigned int mbox, unsigned int port,
 		unsigned int pf, unsigned int vf, unsigned int nmac, u8 *mac,
 		unsigned int *rss_size);
@@ -531,5 +543,10 @@
 		   enum ctxt_type ctype, u32 *data);
 int t4_sge_ctxt_rd_bd(struct adapter *adap, unsigned int cid, enum ctxt_type ctype,
 		      u32 *data);
+int t4_sge_ctxt_flush(struct adapter *adap, unsigned int mbox);
 int t4_handle_fw_rpl(struct adapter *adap, const __be64 *rpl);
+int t4_fwaddrspace_write(struct adapter *adap, unsigned int mbox, u32 addr, u32 val);
+int t4_config_scheduler(struct adapter *adapter, int mode, int level, int pktsize,
+                        int sched_class, int port, int rate, int unit,
+			int weight, int minrate, int maxrate);
 #endif /* __CHELSIO_COMMON_H */