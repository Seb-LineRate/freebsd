/*	$NetBSD: exception.S,v 1.13 2003/10/31 16:30:15 scw Exp $	*/

/*-
 * Copyright (c) 1994-1997 Mark Brinicombe.
 * Copyright (c) 1994 Brini.
 * All rights reserved.
 *
 * This code is derived from software written for Brini by Mark Brinicombe
 *
 * Redistribution and use in source and binary forms, with or without
 * modification, are permitted provided that the following conditions
 * are met:
 * 1. Redistributions of source code must retain the above copyright
 *    notice, this list of conditions and the following disclaimer.
 * 2. Redistributions in binary form must reproduce the above copyright
 *    notice, this list of conditions and the following disclaimer in the
 *    documentation and/or other materials provided with the distribution.
 * 3. All advertising materials mentioning features or use of this software
 *    must display the following acknowledgement:
 *	This product includes software developed by Brini.
 * 4. The name of the company nor the name of the author may be used to
 *    endorse or promote products derived from this software without specific
 *    prior written permission.
 *
 * THIS SOFTWARE IS PROVIDED BY BRINI ``AS IS'' AND ANY EXPRESS OR IMPLIED
 * WARRANTIES, INCLUDING, BUT NOT LIMITED TO, THE IMPLIED WARRANTIES OF
 * MERCHANTABILITY AND FITNESS FOR A PARTICULAR PURPOSE ARE DISCLAIMED.
 * IN NO EVENT SHALL BRINI OR CONTRIBUTORS BE LIABLE FOR ANY DIRECT,
 * INDIRECT, INCIDENTAL, SPECIAL, EXEMPLARY, OR CONSEQUENTIAL DAMAGES
 * (INCLUDING, BUT NOT LIMITED TO, PROCUREMENT OF SUBSTITUTE GOODS OR
 * SERVICES; LOSS OF USE, DATA, OR PROFITS; OR BUSINESS INTERRUPTION)
 * HOWEVER CAUSED AND ON ANY THEORY OF LIABILITY, WHETHER IN CONTRACT, STRICT
 * LIABILITY, OR TORT (INCLUDING NEGLIGENCE OR OTHERWISE) ARISING IN ANY WAY
 * OUT OF THE USE OF THIS SOFTWARE, EVEN IF ADVISED OF THE POSSIBILITY OF
 * SUCH DAMAGE.
 *
 * RiscBSD kernel project
 *
 * exception.S
 *
 * Low level handlers for exception vectors
 *
 * Created      : 24/09/94
 *
 * Based on kate/display/abort.s
 *
 */

#include "assym.s"

#include <machine/asm.h>
#include <machine/armreg.h>
#include <machine/asmacros.h>
__FBSDID("$FreeBSD$");

	.text	
	.align	0

AST_LOCALS

/*
 * reset_entry:
 *
 *	Handler for Reset exception.
 */
ASENTRY_NP(reset_entry)
	adr	r0, Lreset_panicmsg
	bl	_C_LABEL(panic)
	/* NOTREACHED */
Lreset_panicmsg:
	.asciz	"Reset vector called, LR = 0x%08x"
	.balign	4

/*
 * swi_entry
 *
 *	Handler for the Software Interrupt exception.
 */
ASENTRY_NP(swi_entry)
	PUSHFRAME

	mov	r0, sp			/* Pass the frame to any function */
<<<<<<< HEAD
	sub	sp, sp, #4
	bl	_C_LABEL(swi_handler)	/* It's a SWI ! */
	add	sp, sp, #4
=======
	mov	r6, sp			/* Backup the stack pointer */
	bic	sp, sp, #7		/* Align the stack pointer */
	bl	_C_LABEL(swi_handler)	/* It's a SWI ! */
	mov	sp, r6			/* Restore the stack */
>>>>>>> 9e07f731

	DO_AST
	PULLFRAME
	movs	pc, lr			/* Exit */

/*
 * prefetch_abort_entry:
 *
 *	Handler for the Prefetch Abort exception.
 */
ASENTRY_NP(prefetch_abort_entry)
#ifdef __XSCALE__
	nop				/* Make absolutely sure any pending */
	nop				/* imprecise aborts have occurred. */
#endif
        sub     lr, lr, #0x00000004     /* Adjust the lr */

	PUSHFRAMEINSVC
	ldr	r1, Lprefetch_abort_handler_address
	adr	lr, exception_exit
 	mov	r0, sp			/* pass the stack pointer as r0 */
	ldr	pc, [r1]

Lprefetch_abort_handler_address:
	.word	_C_LABEL(prefetch_abort_handler_address)

	.data
	.global	_C_LABEL(prefetch_abort_handler_address)

_C_LABEL(prefetch_abort_handler_address):
	.word	abortprefetch

	.text
abortprefetch:
        adr     r0, abortprefetchmsg
	b	_C_LABEL(panic)

abortprefetchmsg:
        .asciz  "abortprefetch"
        .align  0

/*
 * data_abort_entry:
 *
 *	Handler for the Data Abort exception.
 */
ASENTRY_NP(data_abort_entry)
#ifdef __XSCALE__
	nop				/* Make absolutely sure any pending */
	nop				/* imprecise aborts have occurred. */
#endif

        sub     lr, lr, #0x00000008     /* Adjust the lr */
	PUSHFRAMEINSVC			/* Push trap frame and switch */
					/* to SVC32 mode */
	ldr	r1, Ldata_abort_handler_address
	adr	lr, exception_exit
	mov	r0, sp			/* pass the stack pointer as r0 */
	ldr	pc, [r1]
Ldata_abort_handler_address:
	.word	_C_LABEL(data_abort_handler_address)

	.data
	.global	_C_LABEL(data_abort_handler_address)
_C_LABEL(data_abort_handler_address):
	.word	abortdata

	.text
abortdata:
        adr     r0, abortdatamsg
	b	_C_LABEL(panic)

abortdatamsg:
        .asciz  "abortdata"
        .align  0

/*
 * address_exception_entry:
 *
 *	Handler for the Address Exception exception.
 *
 *	NOTE: This exception isn't really used on arm32.  We
 *	print a warning message to the console and then treat
 *	it like a Data Abort.
 */
ASENTRY_NP(address_exception_entry)
	mrs	r1, cpsr_all
	mrs	r2, spsr_all
	mov	r3, lr
	adr	r0, Laddress_exception_msg
	bl	_C_LABEL(printf)	/* XXX CLOBBERS LR!! */
	b	data_abort_entry
Laddress_exception_msg:
	.asciz	"Address Exception CPSR=0x%08x SPSR=0x%08x LR=0x%08x\n"
	.balign	4

/*
 * General exception exit handler
 * (Placed here to be within range of all the references to it)
 *
 * It exits straight away if not returning to USR mode.
 * This loops around delivering any pending ASTs.
 * Interrupts are disabled at suitable points to avoid ASTs
 * being posted between testing and exit to user mode.
 *
 * This function uses PULLFRAMEFROMSVCANDEXIT and
 * DO_AST
 * only be called if the exception handler used PUSHFRAMEINSVC
 *
 */

exception_exit:
	DO_AST
	PULLFRAMEFROMSVCANDEXIT

/*
 * undefined_entry:
 *
 *	Handler for the Undefined Instruction exception.
 *
 *	We indirect the undefined vector via the handler address
 *	in the data area.  Entry to the undefined handler must
 *	look like direct entry from the vector.
 */
ASENTRY_NP(undefined_entry)
	stmfd	sp!, {r0, r1}
	ldr	r0, Lundefined_handler_indirection
	ldr	r1, [sp], #0x0004
	str	r1, [r0, #0x0000]
	ldr	r1, [sp], #0x0004
	str	r1, [r0, #0x0004]
	ldmia	r0, {r0, r1, pc}


Lundefined_handler_indirection:
	.word	Lundefined_handler_indirection_data

/*
 * assembly bounce code for calling the kernel
 * undefined instruction handler. This uses
 * a standard trap frame and is called in SVC mode.
 */

ENTRY_NP(undefinedinstruction_bounce)
	PUSHFRAMEINSVC

	mov	r0, sp
	adr	lr, exception_exit
	b	_C_LABEL(undefinedinstruction)

	.data
	.align	0

/*
 * Indirection data
 * 2 words use for preserving r0 and r1
 * 3rd word contains the undefined handler address.
 */

Lundefined_handler_indirection_data:
	.word	0
	.word	0

	.global	_C_LABEL(undefined_handler_address)
_C_LABEL(undefined_handler_address):
	.word	_C_LABEL(undefinedinstruction_bounce)<|MERGE_RESOLUTION|>--- conflicted
+++ resolved
@@ -80,16 +80,10 @@
 	PUSHFRAME
 
 	mov	r0, sp			/* Pass the frame to any function */
-<<<<<<< HEAD
-	sub	sp, sp, #4
-	bl	_C_LABEL(swi_handler)	/* It's a SWI ! */
-	add	sp, sp, #4
-=======
 	mov	r6, sp			/* Backup the stack pointer */
 	bic	sp, sp, #7		/* Align the stack pointer */
 	bl	_C_LABEL(swi_handler)	/* It's a SWI ! */
 	mov	sp, r6			/* Restore the stack */
->>>>>>> 9e07f731
 
 	DO_AST
 	PULLFRAME
