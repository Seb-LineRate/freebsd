--- conflicted
+++ resolved
@@ -46,8 +46,6 @@
 struct mdproc {
 };
 
-<<<<<<< HEAD
-=======
 #define	KINFO_PROC_SIZE 768
 
 #ifdef _KERNEL
@@ -60,5 +58,4 @@
 #define	HAVE_SYSCALL_ARGS_DEF 1
 #endif
 
->>>>>>> 07c9330a
 #endif /* !_MACHINE_PROC_H_ */