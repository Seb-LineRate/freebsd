/*-
 * Copyright (c) 2001 The NetBSD Foundation, Inc.
 * All rights reserved.
 *
 * This code is derived from software contributed to The NetBSD Foundation
 * by Matt Thomas <matt@3am-software.com> of Allegro Networks, Inc.
 *
 * Redistribution and use in source and binary forms, with or without
 * modification, are permitted provided that the following conditions
 * are met:
 * 1. Redistributions of source code must retain the above copyright
 *    notice, this list of conditions and the following disclaimer.
 * 2. Redistributions in binary form must reproduce the above copyright
 *    notice, this list of conditions and the following disclaimer in the
 *    documentation and/or other materials provided with the distribution.
 * 3. All advertising materials mentioning features or use of this software
 *    must display the following acknowledgement:
 *        This product includes software developed by the NetBSD
 *        Foundation, Inc. and its contributors.
 * 4. Neither the name of The NetBSD Foundation nor the names of its
 *    contributors may be used to endorse or promote products derived
 *    from this software without specific prior written permission.
 *
 * THIS SOFTWARE IS PROVIDED BY THE NETBSD FOUNDATION, INC. AND CONTRIBUTORS
 * ``AS IS'' AND ANY EXPRESS OR IMPLIED WARRANTIES, INCLUDING, BUT NOT LIMITED
 * TO, THE IMPLIED WARRANTIES OF MERCHANTABILITY AND FITNESS FOR A PARTICULAR
 * PURPOSE ARE DISCLAIMED.  IN NO EVENT SHALL THE FOUNDATION OR CONTRIBUTORS
 * BE LIABLE FOR ANY DIRECT, INDIRECT, INCIDENTAL, SPECIAL, EXEMPLARY, OR
 * CONSEQUENTIAL DAMAGES (INCLUDING, BUT NOT LIMITED TO, PROCUREMENT OF
 * SUBSTITUTE GOODS OR SERVICES; LOSS OF USE, DATA, OR PROFITS; OR BUSINESS
 * INTERRUPTION) HOWEVER CAUSED AND ON ANY THEORY OF LIABILITY, WHETHER IN
 * CONTRACT, STRICT LIABILITY, OR TORT (INCLUDING NEGLIGENCE OR OTHERWISE)
 * ARISING IN ANY WAY OUT OF THE USE OF THIS SOFTWARE, EVEN IF ADVISED OF THE
 * POSSIBILITY OF SUCH DAMAGE.
 */
/*-
 * Copyright (C) 1995, 1996 Wolfgang Solfrank.
 * Copyright (C) 1995, 1996 TooLs GmbH.
 * All rights reserved.
 *
 * Redistribution and use in source and binary forms, with or without
 * modification, are permitted provided that the following conditions
 * are met:
 * 1. Redistributions of source code must retain the above copyright
 *    notice, this list of conditions and the following disclaimer.
 * 2. Redistributions in binary form must reproduce the above copyright
 *    notice, this list of conditions and the following disclaimer in the
 *    documentation and/or other materials provided with the distribution.
 * 3. All advertising materials mentioning features or use of this software
 *    must display the following acknowledgement:
 *	This product includes software developed by TooLs GmbH.
 * 4. The name of TooLs GmbH may not be used to endorse or promote products
 *    derived from this software without specific prior written permission.
 *
 * THIS SOFTWARE IS PROVIDED BY TOOLS GMBH ``AS IS'' AND ANY EXPRESS OR
 * IMPLIED WARRANTIES, INCLUDING, BUT NOT LIMITED TO, THE IMPLIED WARRANTIES
 * OF MERCHANTABILITY AND FITNESS FOR A PARTICULAR PURPOSE ARE DISCLAIMED.
 * IN NO EVENT SHALL TOOLS GMBH BE LIABLE FOR ANY DIRECT, INDIRECT, INCIDENTAL,
 * SPECIAL, EXEMPLARY, OR CONSEQUENTIAL DAMAGES (INCLUDING, BUT NOT LIMITED TO,
 * PROCUREMENT OF SUBSTITUTE GOODS OR SERVICES; LOSS OF USE, DATA, OR PROFITS;
 * OR BUSINESS INTERRUPTION) HOWEVER CAUSED AND ON ANY THEORY OF LIABILITY,
 * WHETHER IN CONTRACT, STRICT LIABILITY, OR TORT (INCLUDING NEGLIGENCE OR
 * OTHERWISE) ARISING IN ANY WAY OUT OF THE USE OF THIS SOFTWARE, EVEN IF
 * ADVISED OF THE POSSIBILITY OF SUCH DAMAGE.
 *
 * $NetBSD: pmap.c,v 1.28 2000/03/26 20:42:36 kleink Exp $
 */
/*-
 * Copyright (C) 2001 Benno Rice.
 * All rights reserved.
 *
 * Redistribution and use in source and binary forms, with or without
 * modification, are permitted provided that the following conditions
 * are met:
 * 1. Redistributions of source code must retain the above copyright
 *    notice, this list of conditions and the following disclaimer.
 * 2. Redistributions in binary form must reproduce the above copyright
 *    notice, this list of conditions and the following disclaimer in the
 *    documentation and/or other materials provided with the distribution.
 *
 * THIS SOFTWARE IS PROVIDED BY Benno Rice ``AS IS'' AND ANY EXPRESS OR
 * IMPLIED WARRANTIES, INCLUDING, BUT NOT LIMITED TO, THE IMPLIED WARRANTIES
 * OF MERCHANTABILITY AND FITNESS FOR A PARTICULAR PURPOSE ARE DISCLAIMED.
 * IN NO EVENT SHALL TOOLS GMBH BE LIABLE FOR ANY DIRECT, INDIRECT, INCIDENTAL,
 * SPECIAL, EXEMPLARY, OR CONSEQUENTIAL DAMAGES (INCLUDING, BUT NOT LIMITED TO,
 * PROCUREMENT OF SUBSTITUTE GOODS OR SERVICES; LOSS OF USE, DATA, OR PROFITS;
 * OR BUSINESS INTERRUPTION) HOWEVER CAUSED AND ON ANY THEORY OF LIABILITY,
 * WHETHER IN CONTRACT, STRICT LIABILITY, OR TORT (INCLUDING NEGLIGENCE OR
 * OTHERWISE) ARISING IN ANY WAY OUT OF THE USE OF THIS SOFTWARE, EVEN IF
 * ADVISED OF THE POSSIBILITY OF SUCH DAMAGE.
 */

#include <sys/cdefs.h>
__FBSDID("$FreeBSD$");

/*
 * Manages physical address maps.
 *
 * In addition to hardware address maps, this module is called upon to
 * provide software-use-only maps which may or may not be stored in the
 * same form as hardware maps.  These pseudo-maps are used to store
 * intermediate results from copy operations to and from address spaces.
 *
 * Since the information managed by this module is also stored by the
 * logical address mapping module, this module may throw away valid virtual
 * to physical mappings at almost any time.  However, invalidations of
 * mappings must be done as requested.
 *
 * In order to cope with hardware architectures which make virtual to
 * physical map invalidates expensive, this module may delay invalidate
 * reduced protection operations until such time as they are actually
 * necessary.  This module is given full information as to which processors
 * are currently using which maps, and to when physical maps must be made
 * correct.
 */

#include "opt_kstack_pages.h"

#include <sys/param.h>
#include <sys/kernel.h>
#include <sys/queue.h>
#include <sys/cpuset.h>
#include <sys/ktr.h>
#include <sys/lock.h>
#include <sys/msgbuf.h>
#include <sys/mutex.h>
#include <sys/proc.h>
#include <sys/sched.h>
#include <sys/sysctl.h>
#include <sys/systm.h>
#include <sys/vmmeter.h>

#include <sys/kdb.h>

#include <dev/ofw/openfirm.h>

#include <vm/vm.h>
#include <vm/vm_param.h>
#include <vm/vm_kern.h>
#include <vm/vm_page.h>
#include <vm/vm_map.h>
#include <vm/vm_object.h>
#include <vm/vm_extern.h>
#include <vm/vm_pageout.h>
#include <vm/vm_pager.h>
#include <vm/uma.h>

#include <machine/_inttypes.h>
#include <machine/cpu.h>
#include <machine/platform.h>
#include <machine/frame.h>
#include <machine/md_var.h>
#include <machine/psl.h>
#include <machine/bat.h>
#include <machine/hid.h>
#include <machine/pte.h>
#include <machine/sr.h>
#include <machine/trap.h>
#include <machine/mmuvar.h>

#include "mmu_oea64.h"
#include "mmu_if.h"
#include "moea64_if.h"

void moea64_release_vsid(uint64_t vsid);
uintptr_t moea64_get_unique_vsid(void); 

#define DISABLE_TRANS(msr)	msr = mfmsr(); mtmsr(msr & ~PSL_DR)
#define ENABLE_TRANS(msr)	mtmsr(msr)

#define	VSID_MAKE(sr, hash)	((sr) | (((hash) & 0xfffff) << 4))
#define	VSID_TO_HASH(vsid)	(((vsid) >> 4) & 0xfffff)
#define	VSID_HASH_MASK		0x0000007fffffffffULL

#define LOCK_TABLE() mtx_lock(&moea64_table_mutex)
#define UNLOCK_TABLE() mtx_unlock(&moea64_table_mutex);
#define ASSERT_TABLE_LOCK() mtx_assert(&moea64_table_mutex, MA_OWNED)

struct ofw_map {
	cell_t	om_va;
	cell_t	om_len;
	cell_t	om_pa_hi;
	cell_t	om_pa_lo;
	cell_t	om_mode;
};

/*
 * Map of physical memory regions.
 */
static struct	mem_region *regions;
static struct	mem_region *pregions;
static u_int	phys_avail_count;
static int	regions_sz, pregions_sz;

extern void bs_remap_earlyboot(void);

/*
 * Lock for the pteg and pvo tables.
 */
struct mtx	moea64_table_mutex;
struct mtx	moea64_slb_mutex;

/*
 * PTEG data.
 */
u_int		moea64_pteg_count;
u_int		moea64_pteg_mask;

/*
 * PVO data.
 */
struct	pvo_head *moea64_pvo_table;		/* pvo entries by pteg index */
struct	pvo_head moea64_pvo_kunmanaged =	/* list of unmanaged pages */
    LIST_HEAD_INITIALIZER(moea64_pvo_kunmanaged);

uma_zone_t	moea64_upvo_zone; /* zone for pvo entries for unmanaged pages */
uma_zone_t	moea64_mpvo_zone; /* zone for pvo entries for managed pages */

#define	BPVO_POOL_SIZE	327680
static struct	pvo_entry *moea64_bpvo_pool;
static int	moea64_bpvo_pool_index = 0;

#define	VSID_NBPW	(sizeof(u_int32_t) * 8)
#ifdef __powerpc64__
#define	NVSIDS		(NPMAPS * 16)
#define VSID_HASHMASK	0xffffffffUL
#else
#define NVSIDS		NPMAPS
#define VSID_HASHMASK	0xfffffUL
#endif
static u_int	moea64_vsid_bitmap[NVSIDS / VSID_NBPW];

static boolean_t moea64_initialized = FALSE;

/*
 * Statistics.
 */
u_int	moea64_pte_valid = 0;
u_int	moea64_pte_overflow = 0;
u_int	moea64_pvo_entries = 0;
u_int	moea64_pvo_enter_calls = 0;
u_int	moea64_pvo_remove_calls = 0;
SYSCTL_INT(_machdep, OID_AUTO, moea64_pte_valid, CTLFLAG_RD, 
    &moea64_pte_valid, 0, "");
SYSCTL_INT(_machdep, OID_AUTO, moea64_pte_overflow, CTLFLAG_RD,
    &moea64_pte_overflow, 0, "");
SYSCTL_INT(_machdep, OID_AUTO, moea64_pvo_entries, CTLFLAG_RD, 
    &moea64_pvo_entries, 0, "");
SYSCTL_INT(_machdep, OID_AUTO, moea64_pvo_enter_calls, CTLFLAG_RD,
    &moea64_pvo_enter_calls, 0, "");
SYSCTL_INT(_machdep, OID_AUTO, moea64_pvo_remove_calls, CTLFLAG_RD,
    &moea64_pvo_remove_calls, 0, "");

vm_offset_t	moea64_scratchpage_va[2];
struct pvo_entry *moea64_scratchpage_pvo[2];
uintptr_t	moea64_scratchpage_pte[2];
struct	mtx	moea64_scratchpage_mtx;

uint64_t 	moea64_large_page_mask = 0;
int		moea64_large_page_size = 0;
int		moea64_large_page_shift = 0;

/*
 * PVO calls.
 */
static int	moea64_pvo_enter(mmu_t, pmap_t, uma_zone_t, struct pvo_head *,
		    vm_offset_t, vm_offset_t, uint64_t, int);
static void	moea64_pvo_remove(mmu_t, struct pvo_entry *);
static struct	pvo_entry *moea64_pvo_find_va(pmap_t, vm_offset_t);

/*
 * Utility routines.
 */
static void		moea64_enter_locked(mmu_t, pmap_t, vm_offset_t,
			    vm_page_t, vm_prot_t, boolean_t);
static boolean_t	moea64_query_bit(mmu_t, vm_page_t, u_int64_t);
static u_int		moea64_clear_bit(mmu_t, vm_page_t, u_int64_t);
static void		moea64_kremove(mmu_t, vm_offset_t);
static void		moea64_syncicache(mmu_t, pmap_t pmap, vm_offset_t va, 
			    vm_offset_t pa, vm_size_t sz);

/*
 * Kernel MMU interface
 */
void moea64_change_wiring(mmu_t, pmap_t, vm_offset_t, boolean_t);
void moea64_clear_modify(mmu_t, vm_page_t);
void moea64_clear_reference(mmu_t, vm_page_t);
void moea64_copy_page(mmu_t, vm_page_t, vm_page_t);
void moea64_enter(mmu_t, pmap_t, vm_offset_t, vm_page_t, vm_prot_t, boolean_t);
void moea64_enter_object(mmu_t, pmap_t, vm_offset_t, vm_offset_t, vm_page_t,
    vm_prot_t);
void moea64_enter_quick(mmu_t, pmap_t, vm_offset_t, vm_page_t, vm_prot_t);
vm_paddr_t moea64_extract(mmu_t, pmap_t, vm_offset_t);
vm_page_t moea64_extract_and_hold(mmu_t, pmap_t, vm_offset_t, vm_prot_t);
void moea64_init(mmu_t);
boolean_t moea64_is_modified(mmu_t, vm_page_t);
boolean_t moea64_is_prefaultable(mmu_t, pmap_t, vm_offset_t);
boolean_t moea64_is_referenced(mmu_t, vm_page_t);
boolean_t moea64_ts_referenced(mmu_t, vm_page_t);
vm_offset_t moea64_map(mmu_t, vm_offset_t *, vm_offset_t, vm_offset_t, int);
boolean_t moea64_page_exists_quick(mmu_t, pmap_t, vm_page_t);
int moea64_page_wired_mappings(mmu_t, vm_page_t);
void moea64_pinit(mmu_t, pmap_t);
void moea64_pinit0(mmu_t, pmap_t);
void moea64_protect(mmu_t, pmap_t, vm_offset_t, vm_offset_t, vm_prot_t);
void moea64_qenter(mmu_t, vm_offset_t, vm_page_t *, int);
void moea64_qremove(mmu_t, vm_offset_t, int);
void moea64_release(mmu_t, pmap_t);
void moea64_remove(mmu_t, pmap_t, vm_offset_t, vm_offset_t);
void moea64_remove_all(mmu_t, vm_page_t);
void moea64_remove_write(mmu_t, vm_page_t);
void moea64_zero_page(mmu_t, vm_page_t);
void moea64_zero_page_area(mmu_t, vm_page_t, int, int);
void moea64_zero_page_idle(mmu_t, vm_page_t);
void moea64_activate(mmu_t, struct thread *);
void moea64_deactivate(mmu_t, struct thread *);
void *moea64_mapdev(mmu_t, vm_offset_t, vm_size_t);
void *moea64_mapdev_attr(mmu_t, vm_offset_t, vm_size_t, vm_memattr_t);
void moea64_unmapdev(mmu_t, vm_offset_t, vm_size_t);
vm_offset_t moea64_kextract(mmu_t, vm_offset_t);
void moea64_page_set_memattr(mmu_t, vm_page_t m, vm_memattr_t ma);
void moea64_kenter_attr(mmu_t, vm_offset_t, vm_offset_t, vm_memattr_t ma);
void moea64_kenter(mmu_t, vm_offset_t, vm_offset_t);
boolean_t moea64_dev_direct_mapped(mmu_t, vm_offset_t, vm_size_t);
static void moea64_sync_icache(mmu_t, pmap_t, vm_offset_t, vm_size_t);

static mmu_method_t moea64_methods[] = {
	MMUMETHOD(mmu_change_wiring,	moea64_change_wiring),
	MMUMETHOD(mmu_clear_modify,	moea64_clear_modify),
	MMUMETHOD(mmu_clear_reference,	moea64_clear_reference),
	MMUMETHOD(mmu_copy_page,	moea64_copy_page),
	MMUMETHOD(mmu_enter,		moea64_enter),
	MMUMETHOD(mmu_enter_object,	moea64_enter_object),
	MMUMETHOD(mmu_enter_quick,	moea64_enter_quick),
	MMUMETHOD(mmu_extract,		moea64_extract),
	MMUMETHOD(mmu_extract_and_hold,	moea64_extract_and_hold),
	MMUMETHOD(mmu_init,		moea64_init),
	MMUMETHOD(mmu_is_modified,	moea64_is_modified),
	MMUMETHOD(mmu_is_prefaultable,	moea64_is_prefaultable),
	MMUMETHOD(mmu_is_referenced,	moea64_is_referenced),
	MMUMETHOD(mmu_ts_referenced,	moea64_ts_referenced),
	MMUMETHOD(mmu_map,     		moea64_map),
	MMUMETHOD(mmu_page_exists_quick,moea64_page_exists_quick),
	MMUMETHOD(mmu_page_wired_mappings,moea64_page_wired_mappings),
	MMUMETHOD(mmu_pinit,		moea64_pinit),
	MMUMETHOD(mmu_pinit0,		moea64_pinit0),
	MMUMETHOD(mmu_protect,		moea64_protect),
	MMUMETHOD(mmu_qenter,		moea64_qenter),
	MMUMETHOD(mmu_qremove,		moea64_qremove),
	MMUMETHOD(mmu_release,		moea64_release),
	MMUMETHOD(mmu_remove,		moea64_remove),
	MMUMETHOD(mmu_remove_all,      	moea64_remove_all),
	MMUMETHOD(mmu_remove_write,	moea64_remove_write),
	MMUMETHOD(mmu_sync_icache,	moea64_sync_icache),
	MMUMETHOD(mmu_zero_page,       	moea64_zero_page),
	MMUMETHOD(mmu_zero_page_area,	moea64_zero_page_area),
	MMUMETHOD(mmu_zero_page_idle,	moea64_zero_page_idle),
	MMUMETHOD(mmu_activate,		moea64_activate),
	MMUMETHOD(mmu_deactivate,      	moea64_deactivate),
	MMUMETHOD(mmu_page_set_memattr,	moea64_page_set_memattr),

	/* Internal interfaces */
	MMUMETHOD(mmu_mapdev,		moea64_mapdev),
	MMUMETHOD(mmu_mapdev_attr,	moea64_mapdev_attr),
	MMUMETHOD(mmu_unmapdev,		moea64_unmapdev),
	MMUMETHOD(mmu_kextract,		moea64_kextract),
	MMUMETHOD(mmu_kenter,		moea64_kenter),
	MMUMETHOD(mmu_kenter_attr,	moea64_kenter_attr),
	MMUMETHOD(mmu_dev_direct_mapped,moea64_dev_direct_mapped),

	{ 0, 0 }
};

MMU_DEF(oea64_mmu, "mmu_oea64_base", moea64_methods, 0);

static __inline u_int
va_to_pteg(uint64_t vsid, vm_offset_t addr, int large)
{
	uint64_t hash;
	int shift;

	shift = large ? moea64_large_page_shift : ADDR_PIDX_SHFT;
	hash = (vsid & VSID_HASH_MASK) ^ (((uint64_t)addr & ADDR_PIDX) >>
	    shift);
	return (hash & moea64_pteg_mask);
}

static __inline struct pvo_head *
vm_page_to_pvoh(vm_page_t m)
{

	return (&m->md.mdpg_pvoh);
}

static __inline void
moea64_attr_clear(vm_page_t m, u_int64_t ptebit)
{

	mtx_assert(&vm_page_queue_mtx, MA_OWNED);
	m->md.mdpg_attrs &= ~ptebit;
}

static __inline u_int64_t
moea64_attr_fetch(vm_page_t m)
{

	return (m->md.mdpg_attrs);
}

static __inline void
moea64_attr_save(vm_page_t m, u_int64_t ptebit)
{

	mtx_assert(&vm_page_queue_mtx, MA_OWNED);
	m->md.mdpg_attrs |= ptebit;
}

static __inline void
moea64_pte_create(struct lpte *pt, uint64_t vsid, vm_offset_t va, 
    uint64_t pte_lo, int flags)
{

	ASSERT_TABLE_LOCK();

	/*
	 * Construct a PTE.  Default to IMB initially.  Valid bit only gets
	 * set when the real pte is set in memory.
	 *
	 * Note: Don't set the valid bit for correct operation of tlb update.
	 */
	pt->pte_hi = (vsid << LPTE_VSID_SHIFT) |
	    (((uint64_t)(va & ADDR_PIDX) >> ADDR_API_SHFT64) & LPTE_API);

	if (flags & PVO_LARGE)
		pt->pte_hi |= LPTE_BIG;

	pt->pte_lo = pte_lo;
}

static __inline uint64_t
moea64_calc_wimg(vm_offset_t pa, vm_memattr_t ma)
{
	uint64_t pte_lo;
	int i;

	if (ma != VM_MEMATTR_DEFAULT) {
		switch (ma) {
		case VM_MEMATTR_UNCACHEABLE:
			return (LPTE_I | LPTE_G);
		case VM_MEMATTR_WRITE_COMBINING:
		case VM_MEMATTR_WRITE_BACK:
		case VM_MEMATTR_PREFETCHABLE:
			return (LPTE_I);
		case VM_MEMATTR_WRITE_THROUGH:
			return (LPTE_W | LPTE_M);
		}
	}

	/*
	 * Assume the page is cache inhibited and access is guarded unless
	 * it's in our available memory array.
	 */
	pte_lo = LPTE_I | LPTE_G;
	for (i = 0; i < pregions_sz; i++) {
		if ((pa >= pregions[i].mr_start) &&
		    (pa < (pregions[i].mr_start + pregions[i].mr_size))) {
			pte_lo &= ~(LPTE_I | LPTE_G);
			pte_lo |= LPTE_M;
			break;
		}
	}

	return pte_lo;
}

/*
 * Quick sort callout for comparing memory regions.
 */
static int	om_cmp(const void *a, const void *b);

static int
om_cmp(const void *a, const void *b)
{
	const struct	ofw_map *mapa;
	const struct	ofw_map *mapb;

	mapa = a;
	mapb = b;
	if (mapa->om_pa_hi < mapb->om_pa_hi)
		return (-1);
	else if (mapa->om_pa_hi > mapb->om_pa_hi)
		return (1);
	else if (mapa->om_pa_lo < mapb->om_pa_lo)
		return (-1);
	else if (mapa->om_pa_lo > mapb->om_pa_lo)
		return (1);
	else
		return (0);
}

static void
moea64_add_ofw_mappings(mmu_t mmup, phandle_t mmu, size_t sz)
{
	struct ofw_map	translations[sz/sizeof(struct ofw_map)];
	register_t	msr;
	vm_offset_t	off;
	vm_paddr_t	pa_base;
	int		i;

	bzero(translations, sz);
	if (OF_getprop(mmu, "translations", translations, sz) == -1)
		panic("moea64_bootstrap: can't get ofw translations");

	CTR0(KTR_PMAP, "moea64_add_ofw_mappings: translations");
	sz /= sizeof(*translations);
	qsort(translations, sz, sizeof (*translations), om_cmp);

	for (i = 0; i < sz; i++) {
		CTR3(KTR_PMAP, "translation: pa=%#x va=%#x len=%#x",
		    (uint32_t)(translations[i].om_pa_lo), translations[i].om_va,
		    translations[i].om_len);

		if (translations[i].om_pa_lo % PAGE_SIZE)
			panic("OFW translation not page-aligned!");

		pa_base = translations[i].om_pa_lo;

	      #ifdef __powerpc64__
		pa_base += (vm_offset_t)translations[i].om_pa_hi << 32;
	      #else
		if (translations[i].om_pa_hi)
			panic("OFW translations above 32-bit boundary!");
	      #endif

		/* Now enter the pages for this mapping */

		DISABLE_TRANS(msr);
		for (off = 0; off < translations[i].om_len; off += PAGE_SIZE) {
			if (moea64_pvo_find_va(kernel_pmap,
			    translations[i].om_va + off) != NULL)
				continue;

			moea64_kenter(mmup, translations[i].om_va + off,
			    pa_base + off);
		}
		ENABLE_TRANS(msr);
	}
}

#ifdef __powerpc64__
static void
moea64_probe_large_page(void)
{
	uint16_t pvr = mfpvr() >> 16;

	switch (pvr) {
	case IBM970:
	case IBM970FX:
	case IBM970MP:
		powerpc_sync(); isync();
		mtspr(SPR_HID4, mfspr(SPR_HID4) & ~HID4_970_DISABLE_LG_PG);
		powerpc_sync(); isync();
		
		/* FALLTHROUGH */
	case IBMCELLBE:
		moea64_large_page_size = 0x1000000; /* 16 MB */
		moea64_large_page_shift = 24;
		break;
	default:
		moea64_large_page_size = 0;
	}

	moea64_large_page_mask = moea64_large_page_size - 1;
}

static void
moea64_bootstrap_slb_prefault(vm_offset_t va, int large)
{
	struct slb *cache;
	struct slb entry;
	uint64_t esid, slbe;
	uint64_t i;

	cache = PCPU_GET(slb);
	esid = va >> ADDR_SR_SHFT;
	slbe = (esid << SLBE_ESID_SHIFT) | SLBE_VALID;

	for (i = 0; i < 64; i++) {
		if (cache[i].slbe == (slbe | i))
			return;
	}

	entry.slbe = slbe;
	entry.slbv = KERNEL_VSID(esid) << SLBV_VSID_SHIFT;
	if (large)
		entry.slbv |= SLBV_L;

	slb_insert_kernel(entry.slbe, entry.slbv);
}
#endif

static void
moea64_setup_direct_map(mmu_t mmup, vm_offset_t kernelstart,
    vm_offset_t kernelend)
{
	register_t msr;
	vm_paddr_t pa;
	vm_offset_t size, off;
	uint64_t pte_lo;
	int i;

	if (moea64_large_page_size == 0) 
		hw_direct_map = 0;

	DISABLE_TRANS(msr);
	if (hw_direct_map) {
		PMAP_LOCK(kernel_pmap);
		for (i = 0; i < pregions_sz; i++) {
		  for (pa = pregions[i].mr_start; pa < pregions[i].mr_start +
		     pregions[i].mr_size; pa += moea64_large_page_size) {
			pte_lo = LPTE_M;

			/*
			 * Set memory access as guarded if prefetch within
			 * the page could exit the available physmem area.
			 */
			if (pa & moea64_large_page_mask) {
				pa &= moea64_large_page_mask;
				pte_lo |= LPTE_G;
			}
			if (pa + moea64_large_page_size >
			    pregions[i].mr_start + pregions[i].mr_size)
				pte_lo |= LPTE_G;

			moea64_pvo_enter(mmup, kernel_pmap, moea64_upvo_zone,
				    &moea64_pvo_kunmanaged, pa, pa,
				    pte_lo, PVO_WIRED | PVO_LARGE);
		  }
		}
		PMAP_UNLOCK(kernel_pmap);
	} else {
		size = sizeof(struct pvo_head) * moea64_pteg_count;
		off = (vm_offset_t)(moea64_pvo_table);
		for (pa = off; pa < off + size; pa += PAGE_SIZE) 
			moea64_kenter(mmup, pa, pa);
		size = BPVO_POOL_SIZE*sizeof(struct pvo_entry);
		off = (vm_offset_t)(moea64_bpvo_pool);
		for (pa = off; pa < off + size; pa += PAGE_SIZE) 
		moea64_kenter(mmup, pa, pa);

		/*
		 * Map certain important things, like ourselves.
		 *
		 * NOTE: We do not map the exception vector space. That code is
		 * used only in real mode, and leaving it unmapped allows us to
		 * catch NULL pointer deferences, instead of making NULL a valid
		 * address.
		 */

		for (pa = kernelstart & ~PAGE_MASK; pa < kernelend;
		    pa += PAGE_SIZE) 
			moea64_kenter(mmup, pa, pa);
	}
	ENABLE_TRANS(msr);
}

void
moea64_early_bootstrap(mmu_t mmup, vm_offset_t kernelstart, vm_offset_t kernelend)
{
	int		i, j;
	vm_size_t	physsz, hwphyssz;

#ifndef __powerpc64__
	/* We don't have a direct map since there is no BAT */
	hw_direct_map = 0;

	/* Make sure battable is zero, since we have no BAT */
	for (i = 0; i < 16; i++) {
		battable[i].batu = 0;
		battable[i].batl = 0;
	}
#else
	moea64_probe_large_page();

	/* Use a direct map if we have large page support */
	if (moea64_large_page_size > 0)
		hw_direct_map = 1;
	else
		hw_direct_map = 0;
#endif

	/* Get physical memory regions from firmware */
	mem_regions(&pregions, &pregions_sz, &regions, &regions_sz);
	CTR0(KTR_PMAP, "moea64_bootstrap: physical memory");

	if (sizeof(phys_avail)/sizeof(phys_avail[0]) < regions_sz)
		panic("moea64_bootstrap: phys_avail too small");

	phys_avail_count = 0;
	physsz = 0;
	hwphyssz = 0;
	TUNABLE_ULONG_FETCH("hw.physmem", (u_long *) &hwphyssz);
	for (i = 0, j = 0; i < regions_sz; i++, j += 2) {
		CTR3(KTR_PMAP, "region: %#x - %#x (%#x)", regions[i].mr_start,
		    regions[i].mr_start + regions[i].mr_size,
		    regions[i].mr_size);
		if (hwphyssz != 0 &&
		    (physsz + regions[i].mr_size) >= hwphyssz) {
			if (physsz < hwphyssz) {
				phys_avail[j] = regions[i].mr_start;
				phys_avail[j + 1] = regions[i].mr_start +
				    hwphyssz - physsz;
				physsz = hwphyssz;
				phys_avail_count++;
			}
			break;
		}
		phys_avail[j] = regions[i].mr_start;
		phys_avail[j + 1] = regions[i].mr_start + regions[i].mr_size;
		phys_avail_count++;
		physsz += regions[i].mr_size;
	}

	/* Check for overlap with the kernel and exception vectors */
	for (j = 0; j < 2*phys_avail_count; j+=2) {
		if (phys_avail[j] < EXC_LAST)
			phys_avail[j] += EXC_LAST;

		if (kernelstart >= phys_avail[j] &&
		    kernelstart < phys_avail[j+1]) {
			if (kernelend < phys_avail[j+1]) {
				phys_avail[2*phys_avail_count] =
				    (kernelend & ~PAGE_MASK) + PAGE_SIZE;
				phys_avail[2*phys_avail_count + 1] =
				    phys_avail[j+1];
				phys_avail_count++;
			}

			phys_avail[j+1] = kernelstart & ~PAGE_MASK;
		}

		if (kernelend >= phys_avail[j] &&
		    kernelend < phys_avail[j+1]) {
			if (kernelstart > phys_avail[j]) {
				phys_avail[2*phys_avail_count] = phys_avail[j];
				phys_avail[2*phys_avail_count + 1] =
				    kernelstart & ~PAGE_MASK;
				phys_avail_count++;
			}

			phys_avail[j] = (kernelend & ~PAGE_MASK) + PAGE_SIZE;
		}
	}

	physmem = btoc(physsz);

#ifdef PTEGCOUNT
	moea64_pteg_count = PTEGCOUNT;
#else
	moea64_pteg_count = 0x1000;

	while (moea64_pteg_count < physmem)
		moea64_pteg_count <<= 1;

	moea64_pteg_count >>= 1;
#endif /* PTEGCOUNT */
}

void
moea64_mid_bootstrap(mmu_t mmup, vm_offset_t kernelstart, vm_offset_t kernelend)
{
	vm_size_t	size;
	register_t	msr;
	int		i;

	/*
	 * Set PTEG mask
	 */
	moea64_pteg_mask = moea64_pteg_count - 1;

	/*
	 * Allocate pv/overflow lists.
	 */
	size = sizeof(struct pvo_head) * moea64_pteg_count;

	moea64_pvo_table = (struct pvo_head *)moea64_bootstrap_alloc(size,
	    PAGE_SIZE);
	CTR1(KTR_PMAP, "moea64_bootstrap: PVO table at %p", moea64_pvo_table);

	DISABLE_TRANS(msr);
	for (i = 0; i < moea64_pteg_count; i++)
		LIST_INIT(&moea64_pvo_table[i]);
	ENABLE_TRANS(msr);

	/*
	 * Initialize the lock that synchronizes access to the pteg and pvo
	 * tables.
	 */
	mtx_init(&moea64_table_mutex, "pmap table", NULL, MTX_DEF |
	    MTX_RECURSE);
	mtx_init(&moea64_slb_mutex, "SLB table", NULL, MTX_DEF);

	/*
	 * Initialise the unmanaged pvo pool.
	 */
	moea64_bpvo_pool = (struct pvo_entry *)moea64_bootstrap_alloc(
		BPVO_POOL_SIZE*sizeof(struct pvo_entry), 0);
	moea64_bpvo_pool_index = 0;

	/*
	 * Make sure kernel vsid is allocated as well as VSID 0.
	 */
	#ifndef __powerpc64__
	moea64_vsid_bitmap[(KERNEL_VSIDBITS & (NVSIDS - 1)) / VSID_NBPW]
		|= 1 << (KERNEL_VSIDBITS % VSID_NBPW);
	moea64_vsid_bitmap[0] |= 1;
	#endif

	/*
	 * Initialize the kernel pmap (which is statically allocated).
	 */
	#ifdef __powerpc64__
	for (i = 0; i < 64; i++) {
		pcpup->pc_slb[i].slbv = 0;
		pcpup->pc_slb[i].slbe = 0;
	}
	#else
	for (i = 0; i < 16; i++) 
		kernel_pmap->pm_sr[i] = EMPTY_SEGMENT + i;
	#endif

	kernel_pmap->pmap_phys = kernel_pmap;
	CPU_FILL(&kernel_pmap->pm_active);

	PMAP_LOCK_INIT(kernel_pmap);

	/*
	 * Now map in all the other buffers we allocated earlier
	 */

	moea64_setup_direct_map(mmup, kernelstart, kernelend);
}

void
moea64_late_bootstrap(mmu_t mmup, vm_offset_t kernelstart, vm_offset_t kernelend)
{
	ihandle_t	mmui;
	phandle_t	chosen;
	phandle_t	mmu;
	size_t		sz;
	int		i;
	vm_offset_t	pa, va;
	void		*dpcpu;

	/*
	 * Set up the Open Firmware pmap and add its mappings if not in real
	 * mode.
	 */

	chosen = OF_finddevice("/chosen");
	if (chosen != -1 && OF_getprop(chosen, "mmu", &mmui, 4) != -1) {
	    mmu = OF_instance_to_package(mmui);
	    if (mmu == -1 || (sz = OF_getproplen(mmu, "translations")) == -1)
		sz = 0;
	    if (sz > 6144 /* tmpstksz - 2 KB headroom */)
		panic("moea64_bootstrap: too many ofw translations");

	    if (sz > 0)
		moea64_add_ofw_mappings(mmup, mmu, sz);
	}

	/*
	 * Calculate the last available physical address.
	 */
	for (i = 0; phys_avail[i + 2] != 0; i += 2)
		;
	Maxmem = powerpc_btop(phys_avail[i + 1]);

	/*
	 * Initialize MMU and remap early physical mappings
	 */
	MMU_CPU_BOOTSTRAP(mmup,0);
	mtmsr(mfmsr() | PSL_DR | PSL_IR);
	pmap_bootstrapped++;
	bs_remap_earlyboot();

	/*
	 * Set the start and end of kva.
	 */
	virtual_avail = VM_MIN_KERNEL_ADDRESS;
	virtual_end = VM_MAX_SAFE_KERNEL_ADDRESS; 

	/*
	 * Map the entire KVA range into the SLB. We must not fault there.
	 */
	#ifdef __powerpc64__
	for (va = virtual_avail; va < virtual_end; va += SEGMENT_LENGTH)
		moea64_bootstrap_slb_prefault(va, 0);
	#endif

	/*
	 * Figure out how far we can extend virtual_end into segment 16
	 * without running into existing mappings. Segment 16 is guaranteed
	 * to contain neither RAM nor devices (at least on Apple hardware),
	 * but will generally contain some OFW mappings we should not
	 * step on.
	 */

	#ifndef __powerpc64__	/* KVA is in high memory on PPC64 */
	PMAP_LOCK(kernel_pmap);
	while (virtual_end < VM_MAX_KERNEL_ADDRESS &&
	    moea64_pvo_find_va(kernel_pmap, virtual_end+1) == NULL)
		virtual_end += PAGE_SIZE;
	PMAP_UNLOCK(kernel_pmap);
	#endif

	/*
	 * Allocate a kernel stack with a guard page for thread0 and map it
	 * into the kernel page map.
	 */
	pa = moea64_bootstrap_alloc(KSTACK_PAGES * PAGE_SIZE, PAGE_SIZE);
	va = virtual_avail + KSTACK_GUARD_PAGES * PAGE_SIZE;
	virtual_avail = va + KSTACK_PAGES * PAGE_SIZE;
	CTR2(KTR_PMAP, "moea64_bootstrap: kstack0 at %#x (%#x)", pa, va);
	thread0.td_kstack = va;
	thread0.td_kstack_pages = KSTACK_PAGES;
	for (i = 0; i < KSTACK_PAGES; i++) {
		moea64_kenter(mmup, va, pa);
		pa += PAGE_SIZE;
		va += PAGE_SIZE;
	}

	/*
	 * Allocate virtual address space for the message buffer.
	 */
	pa = msgbuf_phys = moea64_bootstrap_alloc(msgbufsize, PAGE_SIZE);
	msgbufp = (struct msgbuf *)virtual_avail;
	va = virtual_avail;
	virtual_avail += round_page(msgbufsize);
	while (va < virtual_avail) {
		moea64_kenter(mmup, va, pa);
		pa += PAGE_SIZE;
		va += PAGE_SIZE;
	}

	/*
	 * Allocate virtual address space for the dynamic percpu area.
	 */
	pa = moea64_bootstrap_alloc(DPCPU_SIZE, PAGE_SIZE);
	dpcpu = (void *)virtual_avail;
	va = virtual_avail;
	virtual_avail += DPCPU_SIZE;
	while (va < virtual_avail) {
		moea64_kenter(mmup, va, pa);
		pa += PAGE_SIZE;
		va += PAGE_SIZE;
	}
	dpcpu_init(dpcpu, 0);

	/*
	 * Allocate some things for page zeroing. We put this directly
	 * in the page table, marked with LPTE_LOCKED, to avoid any
	 * of the PVO book-keeping or other parts of the VM system
	 * from even knowing that this hack exists.
	 */

	if (!hw_direct_map) {
		mtx_init(&moea64_scratchpage_mtx, "pvo zero page", NULL,
		    MTX_DEF);
		for (i = 0; i < 2; i++) {
			moea64_scratchpage_va[i] = (virtual_end+1) - PAGE_SIZE;
			virtual_end -= PAGE_SIZE;

			moea64_kenter(mmup, moea64_scratchpage_va[i], 0);

			moea64_scratchpage_pvo[i] = moea64_pvo_find_va(
			    kernel_pmap, (vm_offset_t)moea64_scratchpage_va[i]);
			LOCK_TABLE();
			moea64_scratchpage_pte[i] = MOEA64_PVO_TO_PTE(
			    mmup, moea64_scratchpage_pvo[i]);
			moea64_scratchpage_pvo[i]->pvo_pte.lpte.pte_hi
			    |= LPTE_LOCKED;
			MOEA64_PTE_CHANGE(mmup, moea64_scratchpage_pte[i],
			    &moea64_scratchpage_pvo[i]->pvo_pte.lpte,
			    moea64_scratchpage_pvo[i]->pvo_vpn);
			UNLOCK_TABLE();
		}
	}
}

/*
 * Activate a user pmap.  The pmap must be activated before its address
 * space can be accessed in any way.
 */
void
moea64_activate(mmu_t mmu, struct thread *td)
{
	pmap_t	pm;

	pm = &td->td_proc->p_vmspace->vm_pmap;
	CPU_SET(PCPU_GET(cpuid), &pm->pm_active);

	#ifdef __powerpc64__
	PCPU_SET(userslb, pm->pm_slb);
	#else
	PCPU_SET(curpmap, pm->pmap_phys);
	#endif
}

void
moea64_deactivate(mmu_t mmu, struct thread *td)
{
	pmap_t	pm;

	pm = &td->td_proc->p_vmspace->vm_pmap;
	CPU_CLR(PCPU_GET(cpuid), &pm->pm_active);
	#ifdef __powerpc64__
	PCPU_SET(userslb, NULL);
	#else
	PCPU_SET(curpmap, NULL);
	#endif
}

void
moea64_change_wiring(mmu_t mmu, pmap_t pm, vm_offset_t va, boolean_t wired)
{
	struct	pvo_entry *pvo;
	uintptr_t pt;
	uint64_t vsid;
	int	i, ptegidx;

	PMAP_LOCK(pm);
	pvo = moea64_pvo_find_va(pm, va & ~ADDR_POFF);

	if (pvo != NULL) {
		LOCK_TABLE();
		pt = MOEA64_PVO_TO_PTE(mmu, pvo);

		if (wired) {
			if ((pvo->pvo_vaddr & PVO_WIRED) == 0)
				pm->pm_stats.wired_count++;
			pvo->pvo_vaddr |= PVO_WIRED;
			pvo->pvo_pte.lpte.pte_hi |= LPTE_WIRED;
		} else {
			if ((pvo->pvo_vaddr & PVO_WIRED) != 0)
				pm->pm_stats.wired_count--;
			pvo->pvo_vaddr &= ~PVO_WIRED;
			pvo->pvo_pte.lpte.pte_hi &= ~LPTE_WIRED;
		}

		if (pt != -1) {
			/* Update wiring flag in page table. */
			MOEA64_PTE_CHANGE(mmu, pt, &pvo->pvo_pte.lpte,
			    pvo->pvo_vpn);
		} else if (wired) {
			/*
			 * If we are wiring the page, and it wasn't in the
			 * page table before, add it.
			 */
			vsid = PVO_VSID(pvo);
			ptegidx = va_to_pteg(vsid, PVO_VADDR(pvo),
			    pvo->pvo_vaddr & PVO_LARGE);

			i = MOEA64_PTE_INSERT(mmu, ptegidx, &pvo->pvo_pte.lpte);
			
			if (i >= 0) {
				PVO_PTEGIDX_CLR(pvo);
				PVO_PTEGIDX_SET(pvo, i);
			}
		}
			
		UNLOCK_TABLE();
	}
	PMAP_UNLOCK(pm);
}

/*
 * This goes through and sets the physical address of our
 * special scratch PTE to the PA we want to zero or copy. Because
 * of locking issues (this can get called in pvo_enter() by
 * the UMA allocator), we can't use most other utility functions here
 */

static __inline
void moea64_set_scratchpage_pa(mmu_t mmup, int which, vm_offset_t pa) {

	KASSERT(!hw_direct_map, ("Using OEA64 scratchpage with a direct map!"));
	mtx_assert(&moea64_scratchpage_mtx, MA_OWNED);

	moea64_scratchpage_pvo[which]->pvo_pte.lpte.pte_lo &=
	    ~(LPTE_WIMG | LPTE_RPGN);
	moea64_scratchpage_pvo[which]->pvo_pte.lpte.pte_lo |=
	    moea64_calc_wimg(pa, VM_MEMATTR_DEFAULT) | (uint64_t)pa;
	MOEA64_PTE_CHANGE(mmup, moea64_scratchpage_pte[which],
	    &moea64_scratchpage_pvo[which]->pvo_pte.lpte,
	    moea64_scratchpage_pvo[which]->pvo_vpn);
	isync();
}

void
moea64_copy_page(mmu_t mmu, vm_page_t msrc, vm_page_t mdst)
{
	vm_offset_t	dst;
	vm_offset_t	src;

	dst = VM_PAGE_TO_PHYS(mdst);
	src = VM_PAGE_TO_PHYS(msrc);

	if (hw_direct_map) {
		kcopy((void *)src, (void *)dst, PAGE_SIZE);
	} else {
		mtx_lock(&moea64_scratchpage_mtx);

		moea64_set_scratchpage_pa(mmu, 0, src);
		moea64_set_scratchpage_pa(mmu, 1, dst);

		kcopy((void *)moea64_scratchpage_va[0], 
		    (void *)moea64_scratchpage_va[1], PAGE_SIZE);

		mtx_unlock(&moea64_scratchpage_mtx);
	}
}

void
moea64_zero_page_area(mmu_t mmu, vm_page_t m, int off, int size)
{
	vm_offset_t pa = VM_PAGE_TO_PHYS(m);

	if (size + off > PAGE_SIZE)
		panic("moea64_zero_page: size + off > PAGE_SIZE");

	if (hw_direct_map) {
		bzero((caddr_t)pa + off, size);
	} else {
		mtx_lock(&moea64_scratchpage_mtx);
		moea64_set_scratchpage_pa(mmu, 0, pa);
		bzero((caddr_t)moea64_scratchpage_va[0] + off, size);
		mtx_unlock(&moea64_scratchpage_mtx);
	}
}

/*
 * Zero a page of physical memory by temporarily mapping it
 */
void
moea64_zero_page(mmu_t mmu, vm_page_t m)
{
	vm_offset_t pa = VM_PAGE_TO_PHYS(m);
	vm_offset_t va, off;

	if (!hw_direct_map) {
		mtx_lock(&moea64_scratchpage_mtx);

		moea64_set_scratchpage_pa(mmu, 0, pa);
		va = moea64_scratchpage_va[0];
	} else {
		va = pa;
	}

	for (off = 0; off < PAGE_SIZE; off += cacheline_size)
		__asm __volatile("dcbz 0,%0" :: "r"(va + off));

	if (!hw_direct_map)
		mtx_unlock(&moea64_scratchpage_mtx);
}

void
moea64_zero_page_idle(mmu_t mmu, vm_page_t m)
{

	moea64_zero_page(mmu, m);
}

/*
 * Map the given physical page at the specified virtual address in the
 * target pmap with the protection requested.  If specified the page
 * will be wired down.
 */
void
moea64_enter(mmu_t mmu, pmap_t pmap, vm_offset_t va, vm_page_t m, 
    vm_prot_t prot, boolean_t wired)
{

	vm_page_lock_queues();
	PMAP_LOCK(pmap);
	moea64_enter_locked(mmu, pmap, va, m, prot, wired);
	vm_page_unlock_queues();
	PMAP_UNLOCK(pmap);
}

/*
 * Map the given physical page at the specified virtual address in the
 * target pmap with the protection requested.  If specified the page
 * will be wired down.
 *
 * The page queues and pmap must be locked.
 */

static void
moea64_enter_locked(mmu_t mmu, pmap_t pmap, vm_offset_t va, vm_page_t m,
    vm_prot_t prot, boolean_t wired)
{
	struct		pvo_head *pvo_head;
	uma_zone_t	zone;
	vm_page_t	pg;
	uint64_t	pte_lo;
	u_int		pvo_flags;
	int		error;

	if (!moea64_initialized) {
		pvo_head = &moea64_pvo_kunmanaged;
		pg = NULL;
		zone = moea64_upvo_zone;
		pvo_flags = 0;
	} else {
		pvo_head = vm_page_to_pvoh(m);
		pg = m;
		zone = moea64_mpvo_zone;
		pvo_flags = PVO_MANAGED;
	}

	if (pmap_bootstrapped)
		mtx_assert(&vm_page_queue_mtx, MA_OWNED);
	PMAP_LOCK_ASSERT(pmap, MA_OWNED);
	KASSERT((m->oflags & (VPO_UNMANAGED | VPO_BUSY)) != 0 ||
	    VM_OBJECT_LOCKED(m->object),
	    ("moea64_enter_locked: page %p is not busy", m));

	/* XXX change the pvo head for fake pages */
	if ((m->oflags & VPO_UNMANAGED) != 0) {
		pvo_flags &= ~PVO_MANAGED;
		pvo_head = &moea64_pvo_kunmanaged;
		zone = moea64_upvo_zone;
	}

	pte_lo = moea64_calc_wimg(VM_PAGE_TO_PHYS(m), pmap_page_get_memattr(m));

	if (prot & VM_PROT_WRITE) {
		pte_lo |= LPTE_BW;
		if (pmap_bootstrapped &&
		    (m->oflags & VPO_UNMANAGED) == 0)
			vm_page_aflag_set(m, PGA_WRITEABLE);
	} else
		pte_lo |= LPTE_BR;

	if ((prot & VM_PROT_EXECUTE) == 0)
		pte_lo |= LPTE_NOEXEC;

	if (wired)
		pvo_flags |= PVO_WIRED;

	error = moea64_pvo_enter(mmu, pmap, zone, pvo_head, va,
	    VM_PAGE_TO_PHYS(m), pte_lo, pvo_flags);

	/*
	 * Flush the page from the instruction cache if this page is
	 * mapped executable and cacheable.
	 */
	if ((pte_lo & (LPTE_I | LPTE_G | LPTE_NOEXEC)) == 0)
		moea64_syncicache(mmu, pmap, va, VM_PAGE_TO_PHYS(m), PAGE_SIZE);
}

static void
moea64_syncicache(mmu_t mmu, pmap_t pmap, vm_offset_t va, vm_offset_t pa,
    vm_size_t sz)
{

	/*
	 * This is much trickier than on older systems because
	 * we can't sync the icache on physical addresses directly
	 * without a direct map. Instead we check a couple of cases
	 * where the memory is already mapped in and, failing that,
	 * use the same trick we use for page zeroing to create
	 * a temporary mapping for this physical address.
	 */

	if (!pmap_bootstrapped) {
		/*
		 * If PMAP is not bootstrapped, we are likely to be
		 * in real mode.
		 */
		__syncicache((void *)pa, sz);
	} else if (pmap == kernel_pmap) {
		__syncicache((void *)va, sz);
	} else if (hw_direct_map) {
		__syncicache((void *)pa, sz);
	} else {
		/* Use the scratch page to set up a temp mapping */

		mtx_lock(&moea64_scratchpage_mtx);

		moea64_set_scratchpage_pa(mmu, 1, pa & ~ADDR_POFF);
		__syncicache((void *)(moea64_scratchpage_va[1] + 
		    (va & ADDR_POFF)), sz);

		mtx_unlock(&moea64_scratchpage_mtx);
	}
}

/*
 * Maps a sequence of resident pages belonging to the same object.
 * The sequence begins with the given page m_start.  This page is
 * mapped at the given virtual address start.  Each subsequent page is
 * mapped at a virtual address that is offset from start by the same
 * amount as the page is offset from m_start within the object.  The
 * last page in the sequence is the page with the largest offset from
 * m_start that can be mapped at a virtual address less than the given
 * virtual address end.  Not every virtual page between start and end
 * is mapped; only those for which a resident page exists with the
 * corresponding offset from m_start are mapped.
 */
void
moea64_enter_object(mmu_t mmu, pmap_t pm, vm_offset_t start, vm_offset_t end,
    vm_page_t m_start, vm_prot_t prot)
{
	vm_page_t m;
	vm_pindex_t diff, psize;

	psize = atop(end - start);
	m = m_start;
	vm_page_lock_queues();
	PMAP_LOCK(pm);
	while (m != NULL && (diff = m->pindex - m_start->pindex) < psize) {
		moea64_enter_locked(mmu, pm, start + ptoa(diff), m, prot &
		    (VM_PROT_READ | VM_PROT_EXECUTE), FALSE);
		m = TAILQ_NEXT(m, listq);
	}
	vm_page_unlock_queues();
	PMAP_UNLOCK(pm);
}

void
moea64_enter_quick(mmu_t mmu, pmap_t pm, vm_offset_t va, vm_page_t m,
    vm_prot_t prot)
{

	vm_page_lock_queues();
	PMAP_LOCK(pm);
<<<<<<< HEAD
	moea64_enter_locked(pm, va, m, prot & (VM_PROT_READ | VM_PROT_EXECUTE),
	    FALSE);
=======
	moea64_enter_locked(mmu, pm, va, m,
	    prot & (VM_PROT_READ | VM_PROT_EXECUTE), FALSE);
>>>>>>> 567164fb
	vm_page_unlock_queues();
	PMAP_UNLOCK(pm);
}

vm_paddr_t
moea64_extract(mmu_t mmu, pmap_t pm, vm_offset_t va)
{
	struct	pvo_entry *pvo;
	vm_paddr_t pa;

	PMAP_LOCK(pm);
	pvo = moea64_pvo_find_va(pm, va);
	if (pvo == NULL)
		pa = 0;
	else
		pa = (pvo->pvo_pte.lpte.pte_lo & LPTE_RPGN) |
		    (va - PVO_VADDR(pvo));
	PMAP_UNLOCK(pm);
	return (pa);
}

/*
 * Atomically extract and hold the physical page with the given
 * pmap and virtual address pair if that mapping permits the given
 * protection.
 */
vm_page_t
moea64_extract_and_hold(mmu_t mmu, pmap_t pmap, vm_offset_t va, vm_prot_t prot)
{
	struct	pvo_entry *pvo;
	vm_page_t m;
        vm_paddr_t pa;
        
	m = NULL;
	pa = 0;
	PMAP_LOCK(pmap);
retry:
	pvo = moea64_pvo_find_va(pmap, va & ~ADDR_POFF);
	if (pvo != NULL && (pvo->pvo_pte.lpte.pte_hi & LPTE_VALID) &&
	    ((pvo->pvo_pte.lpte.pte_lo & LPTE_PP) == LPTE_RW ||
	     (prot & VM_PROT_WRITE) == 0)) {
		if (vm_page_pa_tryrelock(pmap,
			pvo->pvo_pte.lpte.pte_lo & LPTE_RPGN, &pa))
			goto retry;
		m = PHYS_TO_VM_PAGE(pvo->pvo_pte.lpte.pte_lo & LPTE_RPGN);
		vm_page_hold(m);
	}
	PA_UNLOCK_COND(pa);
	PMAP_UNLOCK(pmap);
	return (m);
}

static mmu_t installed_mmu;

static void *
moea64_uma_page_alloc(uma_zone_t zone, int bytes, u_int8_t *flags, int wait) 
{
	/*
	 * This entire routine is a horrible hack to avoid bothering kmem
	 * for new KVA addresses. Because this can get called from inside
	 * kmem allocation routines, calling kmem for a new address here
	 * can lead to multiply locking non-recursive mutexes.
	 */
	static vm_pindex_t color;
        vm_offset_t va;

        vm_page_t m;
        int pflags, needed_lock;

	*flags = UMA_SLAB_PRIV;
	needed_lock = !PMAP_LOCKED(kernel_pmap);

	if (needed_lock)
		PMAP_LOCK(kernel_pmap);

        if ((wait & (M_NOWAIT|M_USE_RESERVE)) == M_NOWAIT)
                pflags = VM_ALLOC_INTERRUPT | VM_ALLOC_WIRED;
        else
                pflags = VM_ALLOC_SYSTEM | VM_ALLOC_WIRED;
        if (wait & M_ZERO)
                pflags |= VM_ALLOC_ZERO;

        for (;;) {
                m = vm_page_alloc(NULL, color++, pflags | VM_ALLOC_NOOBJ);
                if (m == NULL) {
                        if (wait & M_NOWAIT)
                                return (NULL);
                        VM_WAIT;
                } else
                        break;
        }

	va = VM_PAGE_TO_PHYS(m);

	moea64_pvo_enter(installed_mmu, kernel_pmap, moea64_upvo_zone,
	    &moea64_pvo_kunmanaged, va, VM_PAGE_TO_PHYS(m), LPTE_M,
	    PVO_WIRED | PVO_BOOTSTRAP);

	if (needed_lock)
		PMAP_UNLOCK(kernel_pmap);
	
	if ((wait & M_ZERO) && (m->flags & PG_ZERO) == 0)
                bzero((void *)va, PAGE_SIZE);

	return (void *)va;
}

void
moea64_init(mmu_t mmu)
{

	CTR0(KTR_PMAP, "moea64_init");

	moea64_upvo_zone = uma_zcreate("UPVO entry", sizeof (struct pvo_entry),
	    NULL, NULL, NULL, NULL, UMA_ALIGN_PTR,
	    UMA_ZONE_VM | UMA_ZONE_NOFREE);
	moea64_mpvo_zone = uma_zcreate("MPVO entry", sizeof(struct pvo_entry),
	    NULL, NULL, NULL, NULL, UMA_ALIGN_PTR,
	    UMA_ZONE_VM | UMA_ZONE_NOFREE);

	if (!hw_direct_map) {
		installed_mmu = mmu;
		uma_zone_set_allocf(moea64_upvo_zone,moea64_uma_page_alloc);
		uma_zone_set_allocf(moea64_mpvo_zone,moea64_uma_page_alloc);
	}

	moea64_initialized = TRUE;
}

boolean_t
moea64_is_referenced(mmu_t mmu, vm_page_t m)
{

	KASSERT((m->oflags & VPO_UNMANAGED) == 0,
	    ("moea64_is_referenced: page %p is not managed", m));
	return (moea64_query_bit(mmu, m, PTE_REF));
}

boolean_t
moea64_is_modified(mmu_t mmu, vm_page_t m)
{

	KASSERT((m->oflags & VPO_UNMANAGED) == 0,
	    ("moea64_is_modified: page %p is not managed", m));

	/*
	 * If the page is not VPO_BUSY, then PGA_WRITEABLE cannot be
	 * concurrently set while the object is locked.  Thus, if PGA_WRITEABLE
	 * is clear, no PTEs can have LPTE_CHG set.
	 */
	VM_OBJECT_LOCK_ASSERT(m->object, MA_OWNED);
	if ((m->oflags & VPO_BUSY) == 0 &&
	    (m->aflags & PGA_WRITEABLE) == 0)
		return (FALSE);
	return (moea64_query_bit(mmu, m, LPTE_CHG));
}

boolean_t
moea64_is_prefaultable(mmu_t mmu, pmap_t pmap, vm_offset_t va)
{
	struct pvo_entry *pvo;
	boolean_t rv;

	PMAP_LOCK(pmap);
	pvo = moea64_pvo_find_va(pmap, va & ~ADDR_POFF);
	rv = pvo == NULL || (pvo->pvo_pte.lpte.pte_hi & LPTE_VALID) == 0;
	PMAP_UNLOCK(pmap);
	return (rv);
}

void
moea64_clear_reference(mmu_t mmu, vm_page_t m)
{

	KASSERT((m->oflags & VPO_UNMANAGED) == 0,
	    ("moea64_clear_reference: page %p is not managed", m));
	moea64_clear_bit(mmu, m, LPTE_REF);
}

void
moea64_clear_modify(mmu_t mmu, vm_page_t m)
{

	KASSERT((m->oflags & VPO_UNMANAGED) == 0,
	    ("moea64_clear_modify: page %p is not managed", m));
	VM_OBJECT_LOCK_ASSERT(m->object, MA_OWNED);
	KASSERT((m->oflags & VPO_BUSY) == 0,
	    ("moea64_clear_modify: page %p is busy", m));

	/*
	 * If the page is not PGA_WRITEABLE, then no PTEs can have LPTE_CHG
	 * set.  If the object containing the page is locked and the page is
	 * not VPO_BUSY, then PGA_WRITEABLE cannot be concurrently set.
	 */
	if ((m->aflags & PGA_WRITEABLE) == 0)
		return;
	moea64_clear_bit(mmu, m, LPTE_CHG);
}

/*
 * Clear the write and modified bits in each of the given page's mappings.
 */
void
moea64_remove_write(mmu_t mmu, vm_page_t m)
{
	struct	pvo_entry *pvo;
	uintptr_t pt;
	pmap_t	pmap;
	uint64_t lo;

<<<<<<< HEAD
	if ((m->flags & (PG_FICTITIOUS | PG_UNMANAGED)) != 0 ||
	    (m->flags & PG_WRITEABLE) == 0)
=======
	KASSERT((m->oflags & VPO_UNMANAGED) == 0,
	    ("moea64_remove_write: page %p is not managed", m));

	/*
	 * If the page is not VPO_BUSY, then PGA_WRITEABLE cannot be set by
	 * another thread while the object is locked.  Thus, if PGA_WRITEABLE
	 * is clear, no page table entries need updating.
	 */
	VM_OBJECT_LOCK_ASSERT(m->object, MA_OWNED);
	if ((m->oflags & VPO_BUSY) == 0 &&
	    (m->aflags & PGA_WRITEABLE) == 0)
>>>>>>> 567164fb
		return;
	vm_page_lock_queues();
	lo = moea64_attr_fetch(m);
	powerpc_sync();
	LIST_FOREACH(pvo, vm_page_to_pvoh(m), pvo_vlink) {
		pmap = pvo->pvo_pmap;
		PMAP_LOCK(pmap);
		LOCK_TABLE();
		if ((pvo->pvo_pte.lpte.pte_lo & LPTE_PP) != LPTE_BR) {
			pt = MOEA64_PVO_TO_PTE(mmu, pvo);
			pvo->pvo_pte.lpte.pte_lo &= ~LPTE_PP;
			pvo->pvo_pte.lpte.pte_lo |= LPTE_BR;
			if (pt != -1) {
				MOEA64_PTE_SYNCH(mmu, pt, &pvo->pvo_pte.lpte);
				lo |= pvo->pvo_pte.lpte.pte_lo;
				pvo->pvo_pte.lpte.pte_lo &= ~LPTE_CHG;
				MOEA64_PTE_CHANGE(mmu, pt,
				    &pvo->pvo_pte.lpte, pvo->pvo_vpn);
				if (pvo->pvo_pmap == kernel_pmap)
					isync();
			}
		}
		UNLOCK_TABLE();
		PMAP_UNLOCK(pmap);
	}
	if ((lo & LPTE_CHG) != 0) {
		moea64_attr_clear(m, LPTE_CHG);
		vm_page_dirty(m);
	}
<<<<<<< HEAD
	vm_page_flag_clear(m, PG_WRITEABLE);
=======
	vm_page_aflag_clear(m, PGA_WRITEABLE);
>>>>>>> 567164fb
	vm_page_unlock_queues();
}

/*
 *	moea64_ts_referenced:
 *
 *	Return a count of reference bits for a page, clearing those bits.
 *	It is not necessary for every reference bit to be cleared, but it
 *	is necessary that 0 only be returned when there are truly no
 *	reference bits set.
 *
 *	XXX: The exact number of bits to check and clear is a matter that
 *	should be tested and standardized at some point in the future for
 *	optimal aging of shared pages.
 */
boolean_t
moea64_ts_referenced(mmu_t mmu, vm_page_t m)
{

	KASSERT((m->oflags & VPO_UNMANAGED) == 0,
	    ("moea64_ts_referenced: page %p is not managed", m));
	return (moea64_clear_bit(mmu, m, LPTE_REF));
}

/*
 * Modify the WIMG settings of all mappings for a page.
 */
void
moea64_page_set_memattr(mmu_t mmu, vm_page_t m, vm_memattr_t ma)
{
	struct	pvo_entry *pvo;
	struct  pvo_head *pvo_head;
	uintptr_t pt;
	pmap_t	pmap;
	uint64_t lo;

	if ((m->oflags & VPO_UNMANAGED) != 0) {
		m->md.mdpg_cache_attrs = ma;
		return;
	}

	vm_page_lock_queues();
	pvo_head = vm_page_to_pvoh(m);
	lo = moea64_calc_wimg(VM_PAGE_TO_PHYS(m), ma);
	LIST_FOREACH(pvo, pvo_head, pvo_vlink) {
		pmap = pvo->pvo_pmap;
		PMAP_LOCK(pmap);
		LOCK_TABLE();
		pt = MOEA64_PVO_TO_PTE(mmu, pvo);
		pvo->pvo_pte.lpte.pte_lo &= ~LPTE_WIMG;
		pvo->pvo_pte.lpte.pte_lo |= lo;
		if (pt != -1) {
			MOEA64_PTE_CHANGE(mmu, pt, &pvo->pvo_pte.lpte,
			    pvo->pvo_vpn);
			if (pvo->pvo_pmap == kernel_pmap)
				isync();
		}
		UNLOCK_TABLE();
		PMAP_UNLOCK(pmap);
	}
	m->md.mdpg_cache_attrs = ma;
	vm_page_unlock_queues();
}

/*
 * Map a wired page into kernel virtual address space.
 */
void
moea64_kenter_attr(mmu_t mmu, vm_offset_t va, vm_offset_t pa, vm_memattr_t ma)
{
	uint64_t	pte_lo;
	int		error;	

	pte_lo = moea64_calc_wimg(pa, ma);

	PMAP_LOCK(kernel_pmap);
	error = moea64_pvo_enter(mmu, kernel_pmap, moea64_upvo_zone,
	    &moea64_pvo_kunmanaged, va, pa, pte_lo, PVO_WIRED);

	if (error != 0 && error != ENOENT)
		panic("moea64_kenter: failed to enter va %#zx pa %#zx: %d", va,
		    pa, error);

	/*
	 * Flush the memory from the instruction cache.
	 */
	if ((pte_lo & (LPTE_I | LPTE_G)) == 0)
		__syncicache((void *)va, PAGE_SIZE);
	PMAP_UNLOCK(kernel_pmap);
}

void
moea64_kenter(mmu_t mmu, vm_offset_t va, vm_offset_t pa)
{

	moea64_kenter_attr(mmu, va, pa, VM_MEMATTR_DEFAULT);
}

/*
 * Extract the physical page address associated with the given kernel virtual
 * address.
 */
vm_offset_t
moea64_kextract(mmu_t mmu, vm_offset_t va)
{
	struct		pvo_entry *pvo;
	vm_paddr_t pa;

	/*
	 * Shortcut the direct-mapped case when applicable.  We never put
	 * anything but 1:1 mappings below VM_MIN_KERNEL_ADDRESS.
	 */
	if (va < VM_MIN_KERNEL_ADDRESS)
		return (va);

	PMAP_LOCK(kernel_pmap);
	pvo = moea64_pvo_find_va(kernel_pmap, va);
	KASSERT(pvo != NULL, ("moea64_kextract: no addr found for %#" PRIxPTR,
	    va));
	pa = (pvo->pvo_pte.lpte.pte_lo & LPTE_RPGN) | (va - PVO_VADDR(pvo));
	PMAP_UNLOCK(kernel_pmap);
	return (pa);
}

/*
 * Remove a wired page from kernel virtual address space.
 */
void
moea64_kremove(mmu_t mmu, vm_offset_t va)
{
	moea64_remove(mmu, kernel_pmap, va, va + PAGE_SIZE);
}

/*
 * Map a range of physical addresses into kernel virtual address space.
 *
 * The value passed in *virt is a suggested virtual address for the mapping.
 * Architectures which can support a direct-mapped physical to virtual region
 * can return the appropriate address within that region, leaving '*virt'
 * unchanged.  We cannot and therefore do not; *virt is updated with the
 * first usable address after the mapped region.
 */
vm_offset_t
moea64_map(mmu_t mmu, vm_offset_t *virt, vm_offset_t pa_start,
    vm_offset_t pa_end, int prot)
{
	vm_offset_t	sva, va;

	sva = *virt;
	va = sva;
	for (; pa_start < pa_end; pa_start += PAGE_SIZE, va += PAGE_SIZE)
		moea64_kenter(mmu, va, pa_start);
	*virt = va;

	return (sva);
}

/*
 * Returns true if the pmap's pv is one of the first
 * 16 pvs linked to from this page.  This count may
 * be changed upwards or downwards in the future; it
 * is only necessary that true be returned for a small
 * subset of pmaps for proper page aging.
 */
boolean_t
moea64_page_exists_quick(mmu_t mmu, pmap_t pmap, vm_page_t m)
{
        int loops;
	struct pvo_entry *pvo;
	boolean_t rv;

	KASSERT((m->oflags & VPO_UNMANAGED) == 0,
	    ("moea64_page_exists_quick: page %p is not managed", m));
	loops = 0;
	rv = FALSE;
	vm_page_lock_queues();
	LIST_FOREACH(pvo, vm_page_to_pvoh(m), pvo_vlink) {
		if (pvo->pvo_pmap == pmap) {
			rv = TRUE;
			break;
		}
		if (++loops >= 16)
			break;
	}
	vm_page_unlock_queues();
	return (rv);
}

/*
 * Return the number of managed mappings to the given physical page
 * that are wired.
 */
int
moea64_page_wired_mappings(mmu_t mmu, vm_page_t m)
{
	struct pvo_entry *pvo;
	int count;

	count = 0;
	if ((m->oflags & VPO_UNMANAGED) != 0)
		return (count);
	vm_page_lock_queues();
	LIST_FOREACH(pvo, vm_page_to_pvoh(m), pvo_vlink)
		if ((pvo->pvo_vaddr & PVO_WIRED) != 0)
			count++;
	vm_page_unlock_queues();
	return (count);
}

static uintptr_t	moea64_vsidcontext;

uintptr_t
moea64_get_unique_vsid(void) {
	u_int entropy;
	register_t hash;
	uint32_t mask;
	int i;

	entropy = 0;
	__asm __volatile("mftb %0" : "=r"(entropy));

	mtx_lock(&moea64_slb_mutex);
	for (i = 0; i < NVSIDS; i += VSID_NBPW) {
		u_int	n;

		/*
		 * Create a new value by mutiplying by a prime and adding in
		 * entropy from the timebase register.  This is to make the
		 * VSID more random so that the PT hash function collides
		 * less often.  (Note that the prime casues gcc to do shifts
		 * instead of a multiply.)
		 */
		moea64_vsidcontext = (moea64_vsidcontext * 0x1105) + entropy;
		hash = moea64_vsidcontext & (NVSIDS - 1);
		if (hash == 0)		/* 0 is special, avoid it */
			continue;
		n = hash >> 5;
		mask = 1 << (hash & (VSID_NBPW - 1));
		hash = (moea64_vsidcontext & VSID_HASHMASK);
		if (moea64_vsid_bitmap[n] & mask) {	/* collision? */
			/* anything free in this bucket? */
			if (moea64_vsid_bitmap[n] == 0xffffffff) {
				entropy = (moea64_vsidcontext >> 20);
				continue;
			}
			i = ffs(~moea64_vsid_bitmap[n]) - 1;
			mask = 1 << i;
			hash &= VSID_HASHMASK & ~(VSID_NBPW - 1);
			hash |= i;
		}
		KASSERT(!(moea64_vsid_bitmap[n] & mask),
		    ("Allocating in-use VSID %#zx\n", hash));
		moea64_vsid_bitmap[n] |= mask;
		mtx_unlock(&moea64_slb_mutex);
		return (hash);
	}

	mtx_unlock(&moea64_slb_mutex);
	panic("%s: out of segments",__func__);
}

#ifdef __powerpc64__
void
moea64_pinit(mmu_t mmu, pmap_t pmap)
{
	PMAP_LOCK_INIT(pmap);

	pmap->pm_slb_tree_root = slb_alloc_tree();
	pmap->pm_slb = slb_alloc_user_cache();
	pmap->pm_slb_len = 0;
}
#else
void
moea64_pinit(mmu_t mmu, pmap_t pmap)
{
	int	i;
	uint32_t hash;

	PMAP_LOCK_INIT(pmap);

	if (pmap_bootstrapped)
		pmap->pmap_phys = (pmap_t)moea64_kextract(mmu,
		    (vm_offset_t)pmap);
	else
		pmap->pmap_phys = pmap;

	/*
	 * Allocate some segment registers for this pmap.
	 */
	hash = moea64_get_unique_vsid();

	for (i = 0; i < 16; i++) 
		pmap->pm_sr[i] = VSID_MAKE(i, hash);

	KASSERT(pmap->pm_sr[0] != 0, ("moea64_pinit: pm_sr[0] = 0"));
}
#endif

/*
 * Initialize the pmap associated with process 0.
 */
void
moea64_pinit0(mmu_t mmu, pmap_t pm)
{
	moea64_pinit(mmu, pm);
	bzero(&pm->pm_stats, sizeof(pm->pm_stats));
}

/*
 * Set the physical protection on the specified range of this map as requested.
 */
void
moea64_protect(mmu_t mmu, pmap_t pm, vm_offset_t sva, vm_offset_t eva,
    vm_prot_t prot)
{
	struct	pvo_entry *pvo;
	uintptr_t pt;

	CTR4(KTR_PMAP, "moea64_protect: pm=%p sva=%#x eva=%#x prot=%#x", pm, sva,
	    eva, prot);


	KASSERT(pm == &curproc->p_vmspace->vm_pmap || pm == kernel_pmap,
	    ("moea64_protect: non current pmap"));

	if ((prot & VM_PROT_READ) == VM_PROT_NONE) {
		moea64_remove(mmu, pm, sva, eva);
		return;
	}

	vm_page_lock_queues();
	PMAP_LOCK(pm);
	for (; sva < eva; sva += PAGE_SIZE) {
		pvo = moea64_pvo_find_va(pm, sva);
		if (pvo == NULL)
			continue;

		/*
		 * Grab the PTE pointer before we diddle with the cached PTE
		 * copy.
		 */
		LOCK_TABLE();
		pt = MOEA64_PVO_TO_PTE(mmu, pvo);

		/*
		 * Change the protection of the page.
		 */
		pvo->pvo_pte.lpte.pte_lo &= ~LPTE_PP;
		pvo->pvo_pte.lpte.pte_lo |= LPTE_BR;
		pvo->pvo_pte.lpte.pte_lo &= ~LPTE_NOEXEC;
		if ((prot & VM_PROT_EXECUTE) == 0) 
			pvo->pvo_pte.lpte.pte_lo |= LPTE_NOEXEC;

		/*
		 * If the PVO is in the page table, update that pte as well.
		 */
		if (pt != -1) {
			MOEA64_PTE_CHANGE(mmu, pt, &pvo->pvo_pte.lpte,
			    pvo->pvo_vpn);
			if ((pvo->pvo_pte.lpte.pte_lo & 
			    (LPTE_I | LPTE_G | LPTE_NOEXEC)) == 0) {
				moea64_syncicache(mmu, pm, sva,
				    pvo->pvo_pte.lpte.pte_lo & LPTE_RPGN,
				    PAGE_SIZE);
			}
		}
		UNLOCK_TABLE();
	}
	vm_page_unlock_queues();
	PMAP_UNLOCK(pm);
}

/*
 * Map a list of wired pages into kernel virtual address space.  This is
 * intended for temporary mappings which do not need page modification or
 * references recorded.  Existing mappings in the region are overwritten.
 */
void
moea64_qenter(mmu_t mmu, vm_offset_t va, vm_page_t *m, int count)
{
	while (count-- > 0) {
		moea64_kenter(mmu, va, VM_PAGE_TO_PHYS(*m));
		va += PAGE_SIZE;
		m++;
	}
}

/*
 * Remove page mappings from kernel virtual address space.  Intended for
 * temporary mappings entered by moea64_qenter.
 */
void
moea64_qremove(mmu_t mmu, vm_offset_t va, int count)
{
	while (count-- > 0) {
		moea64_kremove(mmu, va);
		va += PAGE_SIZE;
	}
}

void
moea64_release_vsid(uint64_t vsid)
{
	int idx, mask;

	mtx_lock(&moea64_slb_mutex);
	idx = vsid & (NVSIDS-1);
	mask = 1 << (idx % VSID_NBPW);
	idx /= VSID_NBPW;
	KASSERT(moea64_vsid_bitmap[idx] & mask,
	    ("Freeing unallocated VSID %#jx", vsid));
	moea64_vsid_bitmap[idx] &= ~mask;
	mtx_unlock(&moea64_slb_mutex);
}
	

void
moea64_release(mmu_t mmu, pmap_t pmap)
{
        
	/*
	 * Free segment registers' VSIDs
	 */
    #ifdef __powerpc64__
	slb_free_tree(pmap);
	slb_free_user_cache(pmap->pm_slb);
    #else
	KASSERT(pmap->pm_sr[0] != 0, ("moea64_release: pm_sr[0] = 0"));

	moea64_release_vsid(VSID_TO_HASH(pmap->pm_sr[0]));
    #endif

	PMAP_LOCK_DESTROY(pmap);
}

/*
 * Remove the given range of addresses from the specified map.
 */
void
moea64_remove(mmu_t mmu, pmap_t pm, vm_offset_t sva, vm_offset_t eva)
{
	struct	pvo_entry *pvo;

	vm_page_lock_queues();
	PMAP_LOCK(pm);
	for (; sva < eva; sva += PAGE_SIZE) {
		pvo = moea64_pvo_find_va(pm, sva);
		if (pvo != NULL)
			moea64_pvo_remove(mmu, pvo);
	}
	vm_page_unlock_queues();
	PMAP_UNLOCK(pm);
}

/*
 * Remove physical page from all pmaps in which it resides. moea64_pvo_remove()
 * will reflect changes in pte's back to the vm_page.
 */
void
moea64_remove_all(mmu_t mmu, vm_page_t m)
{
	struct  pvo_head *pvo_head;
	struct	pvo_entry *pvo, *next_pvo;
	pmap_t	pmap;

	vm_page_lock_queues();
	pvo_head = vm_page_to_pvoh(m);
	for (pvo = LIST_FIRST(pvo_head); pvo != NULL; pvo = next_pvo) {
		next_pvo = LIST_NEXT(pvo, pvo_vlink);

		pmap = pvo->pvo_pmap;
		PMAP_LOCK(pmap);
		moea64_pvo_remove(mmu, pvo);
		PMAP_UNLOCK(pmap);
	}
	if ((m->aflags & PGA_WRITEABLE) && moea64_is_modified(mmu, m)) {
		moea64_attr_clear(m, LPTE_CHG);
		vm_page_dirty(m);
	}
<<<<<<< HEAD
	vm_page_flag_clear(m, PG_WRITEABLE);
=======
	vm_page_aflag_clear(m, PGA_WRITEABLE);
>>>>>>> 567164fb
	vm_page_unlock_queues();
}

/*
 * Allocate a physical page of memory directly from the phys_avail map.
 * Can only be called from moea64_bootstrap before avail start and end are
 * calculated.
 */
vm_offset_t
moea64_bootstrap_alloc(vm_size_t size, u_int align)
{
	vm_offset_t	s, e;
	int		i, j;

	size = round_page(size);
	for (i = 0; phys_avail[i + 1] != 0; i += 2) {
		if (align != 0)
			s = (phys_avail[i] + align - 1) & ~(align - 1);
		else
			s = phys_avail[i];
		e = s + size;

		if (s < phys_avail[i] || e > phys_avail[i + 1])
			continue;

		if (s + size > platform_real_maxaddr())
			continue;

		if (s == phys_avail[i]) {
			phys_avail[i] += size;
		} else if (e == phys_avail[i + 1]) {
			phys_avail[i + 1] -= size;
		} else {
			for (j = phys_avail_count * 2; j > i; j -= 2) {
				phys_avail[j] = phys_avail[j - 2];
				phys_avail[j + 1] = phys_avail[j - 1];
			}

			phys_avail[i + 3] = phys_avail[i + 1];
			phys_avail[i + 1] = s;
			phys_avail[i + 2] = e;
			phys_avail_count++;
		}

		return (s);
	}
	panic("moea64_bootstrap_alloc: could not allocate memory");
}

static int
moea64_pvo_enter(mmu_t mmu, pmap_t pm, uma_zone_t zone,
    struct pvo_head *pvo_head, vm_offset_t va, vm_offset_t pa,
    uint64_t pte_lo, int flags)
{
	struct	 pvo_entry *pvo;
	uint64_t vsid;
	int	 first;
	u_int	 ptegidx;
	int	 i;
	int      bootstrap;

	/*
	 * One nasty thing that can happen here is that the UMA calls to
	 * allocate new PVOs need to map more memory, which calls pvo_enter(),
	 * which calls UMA...
	 *
	 * We break the loop by detecting recursion and allocating out of
	 * the bootstrap pool.
	 */

	first = 0;
	bootstrap = (flags & PVO_BOOTSTRAP);

	if (!moea64_initialized)
		bootstrap = 1;

	/*
	 * Compute the PTE Group index.
	 */
	va &= ~ADDR_POFF;
	vsid = va_to_vsid(pm, va);
	ptegidx = va_to_pteg(vsid, va, flags & PVO_LARGE);

	/*
	 * Remove any existing mapping for this page.  Reuse the pvo entry if
	 * there is a mapping.
	 */
	LOCK_TABLE();

	moea64_pvo_enter_calls++;

	LIST_FOREACH(pvo, &moea64_pvo_table[ptegidx], pvo_olink) {
		if (pvo->pvo_pmap == pm && PVO_VADDR(pvo) == va) {
			if ((pvo->pvo_pte.lpte.pte_lo & LPTE_RPGN) == pa &&
			    (pvo->pvo_pte.lpte.pte_lo & (LPTE_NOEXEC | LPTE_PP))
			    == (pte_lo & (LPTE_NOEXEC | LPTE_PP))) {
			    	if (!(pvo->pvo_pte.lpte.pte_hi & LPTE_VALID)) {
					/* Re-insert if spilled */
					i = MOEA64_PTE_INSERT(mmu, ptegidx,
					    &pvo->pvo_pte.lpte);
					if (i >= 0)
						PVO_PTEGIDX_SET(pvo, i);
					moea64_pte_overflow--;
				}
				UNLOCK_TABLE();
				return (0);
			}
			moea64_pvo_remove(mmu, pvo);
			break;
		}
	}

	/*
	 * If we aren't overwriting a mapping, try to allocate.
	 */
	if (bootstrap) {
		if (moea64_bpvo_pool_index >= BPVO_POOL_SIZE) {
			panic("moea64_enter: bpvo pool exhausted, %d, %d, %zd",
			      moea64_bpvo_pool_index, BPVO_POOL_SIZE, 
			      BPVO_POOL_SIZE * sizeof(struct pvo_entry));
		}
		pvo = &moea64_bpvo_pool[moea64_bpvo_pool_index];
		moea64_bpvo_pool_index++;
		bootstrap = 1;
	} else {
		/*
		 * Note: drop the table lock around the UMA allocation in
		 * case the UMA allocator needs to manipulate the page
		 * table. The mapping we are working with is already
		 * protected by the PMAP lock.
		 */
		UNLOCK_TABLE();
		pvo = uma_zalloc(zone, M_NOWAIT);
		LOCK_TABLE();
	}

	if (pvo == NULL) {
		UNLOCK_TABLE();
		return (ENOMEM);
	}

	moea64_pvo_entries++;
	pvo->pvo_vaddr = va;
	pvo->pvo_vpn = (uint64_t)((va & ADDR_PIDX) >> ADDR_PIDX_SHFT)
	    | (vsid << 16);
	pvo->pvo_pmap = pm;
	LIST_INSERT_HEAD(&moea64_pvo_table[ptegidx], pvo, pvo_olink);
	pvo->pvo_vaddr &= ~ADDR_POFF;

	if (flags & PVO_WIRED)
		pvo->pvo_vaddr |= PVO_WIRED;
	if (pvo_head != &moea64_pvo_kunmanaged)
		pvo->pvo_vaddr |= PVO_MANAGED;
	if (bootstrap)
		pvo->pvo_vaddr |= PVO_BOOTSTRAP;
	if (flags & PVO_LARGE)
		pvo->pvo_vaddr |= PVO_LARGE;

	moea64_pte_create(&pvo->pvo_pte.lpte, vsid, va, 
	    (uint64_t)(pa) | pte_lo, flags);

	/*
	 * Remember if the list was empty and therefore will be the first
	 * item.
	 */
	if (LIST_FIRST(pvo_head) == NULL)
		first = 1;
	LIST_INSERT_HEAD(pvo_head, pvo, pvo_vlink);

	if (pvo->pvo_vaddr & PVO_WIRED) {
		pvo->pvo_pte.lpte.pte_hi |= LPTE_WIRED;
		pm->pm_stats.wired_count++;
	}
	pm->pm_stats.resident_count++;

	/*
	 * We hope this succeeds but it isn't required.
	 */
	i = MOEA64_PTE_INSERT(mmu, ptegidx, &pvo->pvo_pte.lpte);
	if (i >= 0) {
		PVO_PTEGIDX_SET(pvo, i);
	} else {
		panic("moea64_pvo_enter: overflow");
		moea64_pte_overflow++;
	}

	if (pm == kernel_pmap)
		isync();

	UNLOCK_TABLE();

#ifdef __powerpc64__
	/*
	 * Make sure all our bootstrap mappings are in the SLB as soon
	 * as virtual memory is switched on.
	 */
	if (!pmap_bootstrapped)
		moea64_bootstrap_slb_prefault(va, flags & PVO_LARGE);
#endif

	return (first ? ENOENT : 0);
}

static void
moea64_pvo_remove(mmu_t mmu, struct pvo_entry *pvo)
{
	uintptr_t pt;

	/*
	 * If there is an active pte entry, we need to deactivate it (and
	 * save the ref & cfg bits).
	 */
	LOCK_TABLE();
	pt = MOEA64_PVO_TO_PTE(mmu, pvo);
	if (pt != -1) {
		MOEA64_PTE_UNSET(mmu, pt, &pvo->pvo_pte.lpte, pvo->pvo_vpn);
		PVO_PTEGIDX_CLR(pvo);
	} else {
		moea64_pte_overflow--;
	}

	/*
	 * Update our statistics.
	 */
	pvo->pvo_pmap->pm_stats.resident_count--;
	if (pvo->pvo_vaddr & PVO_WIRED)
		pvo->pvo_pmap->pm_stats.wired_count--;

	/*
	 * Save the REF/CHG bits into their cache if the page is managed.
	 */
	if ((pvo->pvo_vaddr & PVO_MANAGED) == PVO_MANAGED) {
		struct	vm_page *pg;

		pg = PHYS_TO_VM_PAGE(pvo->pvo_pte.lpte.pte_lo & LPTE_RPGN);
		if (pg != NULL) {
			moea64_attr_save(pg, pvo->pvo_pte.lpte.pte_lo &
			    (LPTE_REF | LPTE_CHG));
		}
	}

	/*
	 * Remove this PVO from the PV list.
	 */
	LIST_REMOVE(pvo, pvo_vlink);

	/*
	 * Remove this from the overflow list and return it to the pool
	 * if we aren't going to reuse it.
	 */
	LIST_REMOVE(pvo, pvo_olink);

	moea64_pvo_entries--;
	moea64_pvo_remove_calls++;

	UNLOCK_TABLE();

	if (!(pvo->pvo_vaddr & PVO_BOOTSTRAP))
		uma_zfree((pvo->pvo_vaddr & PVO_MANAGED) ? moea64_mpvo_zone :
		    moea64_upvo_zone, pvo);
}

static struct pvo_entry *
moea64_pvo_find_va(pmap_t pm, vm_offset_t va)
{
	struct		pvo_entry *pvo;
	int		ptegidx;
	uint64_t	vsid;
	#ifdef __powerpc64__
	uint64_t	slbv;

	if (pm == kernel_pmap) {
		slbv = kernel_va_to_slbv(va);
	} else {
		struct slb *slb;
		slb = user_va_to_slb_entry(pm, va);
		/* The page is not mapped if the segment isn't */
		if (slb == NULL)
			return NULL;
		slbv = slb->slbv;
	}

	vsid = (slbv & SLBV_VSID_MASK) >> SLBV_VSID_SHIFT;
	if (slbv & SLBV_L)
		va &= ~moea64_large_page_mask;
	else
		va &= ~ADDR_POFF;
	ptegidx = va_to_pteg(vsid, va, slbv & SLBV_L);
	#else
	va &= ~ADDR_POFF;
	vsid = va_to_vsid(pm, va);
	ptegidx = va_to_pteg(vsid, va, 0);
	#endif

	LOCK_TABLE();
	LIST_FOREACH(pvo, &moea64_pvo_table[ptegidx], pvo_olink) {
		if (pvo->pvo_pmap == pm && PVO_VADDR(pvo) == va)
			break;
	}
	UNLOCK_TABLE();

	return (pvo);
}

static boolean_t
moea64_query_bit(mmu_t mmu, vm_page_t m, u_int64_t ptebit)
{
	struct	pvo_entry *pvo;
	uintptr_t pt;

	if (moea64_attr_fetch(m) & ptebit)
		return (TRUE);

	vm_page_lock_queues();

	LIST_FOREACH(pvo, vm_page_to_pvoh(m), pvo_vlink) {

		/*
		 * See if we saved the bit off.  If so, cache it and return
		 * success.
		 */
		if (pvo->pvo_pte.lpte.pte_lo & ptebit) {
			moea64_attr_save(m, ptebit);
			vm_page_unlock_queues();
			return (TRUE);
		}
	}

	/*
	 * No luck, now go through the hard part of looking at the PTEs
	 * themselves.  Sync so that any pending REF/CHG bits are flushed to
	 * the PTEs.
	 */
	powerpc_sync();
	LIST_FOREACH(pvo, vm_page_to_pvoh(m), pvo_vlink) {

		/*
		 * See if this pvo has a valid PTE.  if so, fetch the
		 * REF/CHG bits from the valid PTE.  If the appropriate
		 * ptebit is set, cache it and return success.
		 */
		LOCK_TABLE();
		pt = MOEA64_PVO_TO_PTE(mmu, pvo);
		if (pt != -1) {
			MOEA64_PTE_SYNCH(mmu, pt, &pvo->pvo_pte.lpte);
			if (pvo->pvo_pte.lpte.pte_lo & ptebit) {
				UNLOCK_TABLE();

				moea64_attr_save(m, ptebit);
				vm_page_unlock_queues();
				return (TRUE);
			}
		}
		UNLOCK_TABLE();
	}

	vm_page_unlock_queues();
	return (FALSE);
}

static u_int
moea64_clear_bit(mmu_t mmu, vm_page_t m, u_int64_t ptebit)
{
	u_int	count;
	struct	pvo_entry *pvo;
	uintptr_t pt;

	vm_page_lock_queues();

	/*
	 * Clear the cached value.
	 */
	moea64_attr_clear(m, ptebit);

	/*
	 * Sync so that any pending REF/CHG bits are flushed to the PTEs (so
	 * we can reset the right ones).  note that since the pvo entries and
	 * list heads are accessed via BAT0 and are never placed in the page
	 * table, we don't have to worry about further accesses setting the
	 * REF/CHG bits.
	 */
	powerpc_sync();

	/*
	 * For each pvo entry, clear the pvo's ptebit.  If this pvo has a
	 * valid pte clear the ptebit from the valid pte.
	 */
	count = 0;
	LIST_FOREACH(pvo, vm_page_to_pvoh(m), pvo_vlink) {

		LOCK_TABLE();
		pt = MOEA64_PVO_TO_PTE(mmu, pvo);
		if (pt != -1) {
			MOEA64_PTE_SYNCH(mmu, pt, &pvo->pvo_pte.lpte);
			if (pvo->pvo_pte.lpte.pte_lo & ptebit) {
				count++;
				MOEA64_PTE_CLEAR(mmu, pt, &pvo->pvo_pte.lpte,
				    pvo->pvo_vpn, ptebit);
			}
		}
		pvo->pvo_pte.lpte.pte_lo &= ~ptebit;
		UNLOCK_TABLE();
	}

	vm_page_unlock_queues();
	return (count);
}

boolean_t
moea64_dev_direct_mapped(mmu_t mmu, vm_offset_t pa, vm_size_t size)
{
	struct pvo_entry *pvo;
	vm_offset_t ppa;
	int error = 0;

	PMAP_LOCK(kernel_pmap);
	for (ppa = pa & ~ADDR_POFF; ppa < pa + size; ppa += PAGE_SIZE) {
		pvo = moea64_pvo_find_va(kernel_pmap, ppa);
		if (pvo == NULL ||
		    (pvo->pvo_pte.lpte.pte_lo & LPTE_RPGN) != ppa) {
			error = EFAULT;
			break;
		}
	}
	PMAP_UNLOCK(kernel_pmap);

	return (error);
}

/*
 * Map a set of physical memory pages into the kernel virtual
 * address space. Return a pointer to where it is mapped. This
 * routine is intended to be used for mapping device memory,
 * NOT real memory.
 */
void *
moea64_mapdev_attr(mmu_t mmu, vm_offset_t pa, vm_size_t size, vm_memattr_t ma)
{
	vm_offset_t va, tmpva, ppa, offset;

	ppa = trunc_page(pa);
	offset = pa & PAGE_MASK;
	size = roundup(offset + size, PAGE_SIZE);

	va = kmem_alloc_nofault(kernel_map, size);

	if (!va)
		panic("moea64_mapdev: Couldn't alloc kernel virtual memory");

	for (tmpva = va; size > 0;) {
		moea64_kenter_attr(mmu, tmpva, ppa, ma);
		size -= PAGE_SIZE;
		tmpva += PAGE_SIZE;
		ppa += PAGE_SIZE;
	}

	return ((void *)(va + offset));
}

void *
moea64_mapdev(mmu_t mmu, vm_offset_t pa, vm_size_t size)
{

	return moea64_mapdev_attr(mmu, pa, size, VM_MEMATTR_DEFAULT);
}

void
moea64_unmapdev(mmu_t mmu, vm_offset_t va, vm_size_t size)
{
	vm_offset_t base, offset;

	base = trunc_page(va);
	offset = va & PAGE_MASK;
	size = roundup(offset + size, PAGE_SIZE);

	kmem_free(kernel_map, base, size);
}

void
moea64_sync_icache(mmu_t mmu, pmap_t pm, vm_offset_t va, vm_size_t sz)
{
	struct pvo_entry *pvo;
	vm_offset_t lim;
	vm_paddr_t pa;
	vm_size_t len;

	PMAP_LOCK(pm);
	while (sz > 0) {
		lim = round_page(va);
		len = MIN(lim - va, sz);
		pvo = moea64_pvo_find_va(pm, va & ~ADDR_POFF);
		if (pvo != NULL && !(pvo->pvo_pte.lpte.pte_lo & LPTE_I)) {
			pa = (pvo->pvo_pte.lpte.pte_lo & LPTE_RPGN) |
			    (va & ADDR_POFF);
			moea64_syncicache(mmu, pm, va, pa, len);
		}
		va += len;
		sz -= len;
	}
	PMAP_UNLOCK(pm);
}<|MERGE_RESOLUTION|>--- conflicted
+++ resolved
@@ -1336,13 +1336,8 @@
 
 	vm_page_lock_queues();
 	PMAP_LOCK(pm);
-<<<<<<< HEAD
-	moea64_enter_locked(pm, va, m, prot & (VM_PROT_READ | VM_PROT_EXECUTE),
-	    FALSE);
-=======
 	moea64_enter_locked(mmu, pm, va, m,
 	    prot & (VM_PROT_READ | VM_PROT_EXECUTE), FALSE);
->>>>>>> 567164fb
 	vm_page_unlock_queues();
 	PMAP_UNLOCK(pm);
 }
@@ -1553,10 +1548,6 @@
 	pmap_t	pmap;
 	uint64_t lo;
 
-<<<<<<< HEAD
-	if ((m->flags & (PG_FICTITIOUS | PG_UNMANAGED)) != 0 ||
-	    (m->flags & PG_WRITEABLE) == 0)
-=======
 	KASSERT((m->oflags & VPO_UNMANAGED) == 0,
 	    ("moea64_remove_write: page %p is not managed", m));
 
@@ -1568,7 +1559,6 @@
 	VM_OBJECT_LOCK_ASSERT(m->object, MA_OWNED);
 	if ((m->oflags & VPO_BUSY) == 0 &&
 	    (m->aflags & PGA_WRITEABLE) == 0)
->>>>>>> 567164fb
 		return;
 	vm_page_lock_queues();
 	lo = moea64_attr_fetch(m);
@@ -1598,11 +1588,7 @@
 		moea64_attr_clear(m, LPTE_CHG);
 		vm_page_dirty(m);
 	}
-<<<<<<< HEAD
-	vm_page_flag_clear(m, PG_WRITEABLE);
-=======
 	vm_page_aflag_clear(m, PGA_WRITEABLE);
->>>>>>> 567164fb
 	vm_page_unlock_queues();
 }
 
@@ -2082,11 +2068,7 @@
 		moea64_attr_clear(m, LPTE_CHG);
 		vm_page_dirty(m);
 	}
-<<<<<<< HEAD
-	vm_page_flag_clear(m, PG_WRITEABLE);
-=======
 	vm_page_aflag_clear(m, PGA_WRITEABLE);
->>>>>>> 567164fb
 	vm_page_unlock_queues();
 }
 
