# $FreeBSD$
# Options specific to the powerpc platform kernels

AIM			opt_global.h
E500			opt_global.h
CELL

POWERPC
POWERPC64

FPU_EMU

COMPAT_FREEBSD32	opt_compat.h

GFB_DEBUG		opt_gfb.h
GFB_NO_FONT_LOADING	opt_gfb.h
GFB_NO_MODE_CHANGE	opt_gfb.h

MPC85XX			opt_platform.h
<<<<<<< HEAD
MAMBO			opt_platform.h
=======
POWERMAC		opt_platform.h
>>>>>>> bb420634
PSIM

SC_OFWFB		opt_ofwfb.h

OFWCONS_POLL_HZ		opt_ofw.h<|MERGE_RESOLUTION|>--- conflicted
+++ resolved
@@ -17,11 +17,8 @@
 GFB_NO_MODE_CHANGE	opt_gfb.h
 
 MPC85XX			opt_platform.h
-<<<<<<< HEAD
+POWERMAC		opt_platform.h
 MAMBO			opt_platform.h
-=======
-POWERMAC		opt_platform.h
->>>>>>> bb420634
 PSIM
 
 SC_OFWFB		opt_ofwfb.h
