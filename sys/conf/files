--- conflicted
+++ resolved
@@ -426,13 +426,8 @@
 dev/advansys/adwcam.c		optional adw
 dev/advansys/adwlib.c		optional adw
 dev/advansys/adwmcode.c		optional adw
-<<<<<<< HEAD
 dev/ae/if_ae.c			optional ae pci
 dev/age/if_age.c		optional age pci
-=======
-dev/agp/agp.c			optional agp pci
-dev/agp/agp_if.m			optional agp pci
->>>>>>> 3569e353
 dev/aha/aha.c			optional aha
 dev/aha/aha_isa.c		optional aha isa
 dev/aha/aha_mca.c		optional aha mca
@@ -480,17 +475,178 @@
 dev/ata/atapi-cd.c		optional atapicd
 dev/ata/atapi-fd.c		optional atapifd
 dev/ata/atapi-tape.c		optional atapist
-dev/ath/ah_osdep.c optional ath_hal \
+dev/ath/if_ath.c		optional ath \
 	compile-with "${NORMAL_C} -I$S/dev/ath"
+dev/ath/if_ath_pci.c		optional ath pci \
+	compile-with "${NORMAL_C} -I$S/dev/ath"
+dev/ath/ah_osdep.c		optional ath \
+	compile-with "${NORMAL_C} -I$S/dev/ath"
+dev/ath/ath_hal/ah.c		optional ath \
+	compile-with "${NORMAL_C} -I$S/dev/ath"
+dev/ath/ath_hal/ah_eeprom_v1.c	optional ath_hal | ath_ar5210 \
+	compile-with "${NORMAL_C} -I$S/dev/ath"
+dev/ath/ath_hal/ah_eeprom_v3.c	optional ath_hal | ath_ar5211 | ath_ar5212 \
+	compile-with "${NORMAL_C} -I$S/dev/ath"
+dev/ath/ath_hal/ah_eeprom_v14.c optional ath_hal | ath_ar5416 | ath_ar9160 \
+	compile-with "${NORMAL_C} -I$S/dev/ath"
+dev/ath/ath_hal/ah_regdomain.c	optional ath \
+	compile-with "${NORMAL_C} -I$S/dev/ath"
+dev/ath/ath_hal/ar5210/ar5210_attach.c		optional ath_hal | ath_ar5210 \
+	compile-with "${NORMAL_C} -I$S/dev/ath -I$S/dev/ath/ath_hal"
+dev/ath/ath_hal/ar5210/ar5210_beacon.c		optional ath_hal | ath_ar5210 \
+	compile-with "${NORMAL_C} -I$S/dev/ath -I$S/dev/ath/ath_hal"
+dev/ath/ath_hal/ar5210/ar5210_interrupts.c	optional ath_hal | ath_ar5210 \
+	compile-with "${NORMAL_C} -I$S/dev/ath -I$S/dev/ath/ath_hal"
+dev/ath/ath_hal/ar5210/ar5210_keycache.c	optional ath_hal | ath_ar5210 \
+	compile-with "${NORMAL_C} -I$S/dev/ath -I$S/dev/ath/ath_hal"
+dev/ath/ath_hal/ar5210/ar5210_misc.c		optional ath_hal | ath_ar5210 \
+	compile-with "${NORMAL_C} -I$S/dev/ath -I$S/dev/ath/ath_hal"
+dev/ath/ath_hal/ar5210/ar5210_phy.c		optional ath_hal | ath_ar5210 \
+	compile-with "${NORMAL_C} -I$S/dev/ath -I$S/dev/ath/ath_hal"
+dev/ath/ath_hal/ar5210/ar5210_power.c		optional ath_hal | ath_ar5210 \
+	compile-with "${NORMAL_C} -I$S/dev/ath -I$S/dev/ath/ath_hal"
+dev/ath/ath_hal/ar5210/ar5210_recv.c		optional ath_hal | ath_ar5210 \
+	compile-with "${NORMAL_C} -I$S/dev/ath -I$S/dev/ath/ath_hal"
+dev/ath/ath_hal/ar5210/ar5210_reset.c		optional ath_hal | ath_ar5210 \
+	compile-with "${NORMAL_C} -I$S/dev/ath -I$S/dev/ath/ath_hal"
+dev/ath/ath_hal/ar5210/ar5210_xmit.c		optional ath_hal | ath_ar5210 \
+	compile-with "${NORMAL_C} -I$S/dev/ath -I$S/dev/ath/ath_hal"
+dev/ath/ath_hal/ar5211/ar5211_attach.c		optional ath_hal | ath_ar5211 \
+	compile-with "${NORMAL_C} -I$S/dev/ath -I$S/dev/ath/ath_hal"
+dev/ath/ath_hal/ar5211/ar5211_beacon.c		optional ath_hal | ath_ar5211 \
+	compile-with "${NORMAL_C} -I$S/dev/ath -I$S/dev/ath/ath_hal"
+dev/ath/ath_hal/ar5211/ar5211_interrupts.c	optional ath_hal | ath_ar5211 \
+	compile-with "${NORMAL_C} -I$S/dev/ath -I$S/dev/ath/ath_hal"
+dev/ath/ath_hal/ar5211/ar5211_keycache.c	optional ath_hal | ath_ar5211 \
+	compile-with "${NORMAL_C} -I$S/dev/ath -I$S/dev/ath/ath_hal"
+dev/ath/ath_hal/ar5211/ar5211_misc.c		optional ath_hal | ath_ar5211 \
+	compile-with "${NORMAL_C} -I$S/dev/ath -I$S/dev/ath/ath_hal"
+dev/ath/ath_hal/ar5211/ar5211_phy.c		optional ath_hal | ath_ar5211 \
+	compile-with "${NORMAL_C} -I$S/dev/ath -I$S/dev/ath/ath_hal"
+dev/ath/ath_hal/ar5211/ar5211_power.c		optional ath_hal | ath_ar5211 \
+	compile-with "${NORMAL_C} -I$S/dev/ath -I$S/dev/ath/ath_hal"
+dev/ath/ath_hal/ar5211/ar5211_recv.c		optional ath_hal | ath_ar5211 \
+	compile-with "${NORMAL_C} -I$S/dev/ath -I$S/dev/ath/ath_hal"
+dev/ath/ath_hal/ar5211/ar5211_reset.c		optional ath_hal | ath_ar5211 \
+	compile-with "${NORMAL_C} -I$S/dev/ath -I$S/dev/ath/ath_hal"
+dev/ath/ath_hal/ar5211/ar5211_xmit.c		optional ath_hal | ath_ar5211 \
+	compile-with "${NORMAL_C} -I$S/dev/ath -I$S/dev/ath/ath_hal"
+dev/ath/ath_hal/ar5212/ar5212_ani.c \
+	optional ath_hal | ath_ar5212 | ath_ar5416 | ath_ar9160 \
+	compile-with "${NORMAL_C} -I$S/dev/ath -I$S/dev/ath/ath_hal"
+dev/ath/ath_hal/ar5212/ar5212_attach.c \
+	optional ath_hal | ath_ar5212 | ath_ar5416 | ath_ar9160 \
+	compile-with "${NORMAL_C} -I$S/dev/ath -I$S/dev/ath/ath_hal"
+dev/ath/ath_hal/ar5212/ar5212_beacon.c \
+	optional ath_hal | ath_ar5212 | ath_ar5416 | ath_ar9160 \
+	compile-with "${NORMAL_C} -I$S/dev/ath -I$S/dev/ath/ath_hal"
+dev/ath/ath_hal/ar5212/ar5212_eeprom.c \
+	optional ath_hal | ath_ar5212 | ath_ar5416 | ath_ar9160 \
+	compile-with "${NORMAL_C} -I$S/dev/ath -I$S/dev/ath/ath_hal"
+dev/ath/ath_hal/ar5212/ar5212_gpio.c \
+	optional ath_hal | ath_ar5212 | ath_ar5416 | ath_ar9160 \
+	compile-with "${NORMAL_C} -I$S/dev/ath -I$S/dev/ath/ath_hal"
+dev/ath/ath_hal/ar5212/ar5212_interrupts.c \
+	optional ath_hal | ath_ar5212 | ath_ar5416 | ath_ar9160 \
+	compile-with "${NORMAL_C} -I$S/dev/ath -I$S/dev/ath/ath_hal"
+dev/ath/ath_hal/ar5212/ar5212_keycache.c \
+	optional ath_hal | ath_ar5212 | ath_ar5416 | ath_ar9160 \
+	compile-with "${NORMAL_C} -I$S/dev/ath -I$S/dev/ath/ath_hal"
+dev/ath/ath_hal/ar5212/ar5212_misc.c \
+	optional ath_hal | ath_ar5212 | ath_ar5416 | ath_ar9160 \
+	compile-with "${NORMAL_C} -I$S/dev/ath -I$S/dev/ath/ath_hal"
+dev/ath/ath_hal/ar5212/ar5212_phy.c \
+	optional ath_hal | ath_ar5212 | ath_ar5416 | ath_ar9160 \
+	compile-with "${NORMAL_C} -I$S/dev/ath -I$S/dev/ath/ath_hal"
+dev/ath/ath_hal/ar5212/ar5212_power.c \
+	optional ath_hal | ath_ar5212 | ath_ar5416 | ath_ar9160 \
+	compile-with "${NORMAL_C} -I$S/dev/ath -I$S/dev/ath/ath_hal"
+dev/ath/ath_hal/ar5212/ar5212_recv.c \
+	optional ath_hal | ath_ar5212 | ath_ar5416 | ath_ar9160 \
+	compile-with "${NORMAL_C} -I$S/dev/ath -I$S/dev/ath/ath_hal"
+dev/ath/ath_hal/ar5212/ar5212_reset.c \
+	optional ath_hal | ath_ar5212 | ath_ar5416 | ath_ar9160 \
+	compile-with "${NORMAL_C} -I$S/dev/ath -I$S/dev/ath/ath_hal"
+dev/ath/ath_hal/ar5212/ar5212_rfgain.c \
+	optional ath_hal | ath_ar5212 | ath_ar5416 | ath_ar9160 \
+	compile-with "${NORMAL_C} -I$S/dev/ath -I$S/dev/ath/ath_hal"
+dev/ath/ath_hal/ar5212/ar5212_xmit.c \
+	optional ath_hal | ath_ar5212 | ath_ar5416 | ath_ar9160 \
+	compile-with "${NORMAL_C} -I$S/dev/ath -I$S/dev/ath/ath_hal"
+dev/ath/ath_hal/ar5212/ar2316.c	optional ath_rf2316 \
+	compile-with "${NORMAL_C} -I$S/dev/ath -I$S/dev/ath/ath_hal"
+dev/ath/ath_hal/ar5212/ar2317.c	optional ath_rf2317 \
+	compile-with "${NORMAL_C} -I$S/dev/ath -I$S/dev/ath/ath_hal"
+dev/ath/ath_hal/ar5212/ar2413.c	optional ath_hal | ath_rf2413 \
+	compile-with "${NORMAL_C} -I$S/dev/ath -I$S/dev/ath/ath_hal"
+dev/ath/ath_hal/ar5212/ar2425.c	optional ath_hal | ath_rf2425 | ath_rf2417 \
+	compile-with "${NORMAL_C} -I$S/dev/ath -I$S/dev/ath/ath_hal"
+dev/ath/ath_hal/ar5212/ar5111.c	optional ath_hal | ath_rf5111 \
+	compile-with "${NORMAL_C} -I$S/dev/ath -I$S/dev/ath/ath_hal"
+dev/ath/ath_hal/ar5212/ar5112.c	optional ath_hal | ath_rf5112 \
+	compile-with "${NORMAL_C} -I$S/dev/ath -I$S/dev/ath/ath_hal"
+dev/ath/ath_hal/ar5212/ar5413.c	optional ath_hal | ath_rf5413 \
+	compile-with "${NORMAL_C} -I$S/dev/ath -I$S/dev/ath/ath_hal"
+dev/ath/ath_hal/ar5416/ar2133.c	optional ath_hal | ath_ar5416 | ath_ar9160 \
+	compile-with "${NORMAL_C} -I$S/dev/ath -I$S/dev/ath/ath_hal"
+dev/ath/ath_hal/ar5416/ar5416_ani.c \
+	optional ath_hal | ath_ar5416 | ath_ar9160 \
+	compile-with "${NORMAL_C} -I$S/dev/ath -I$S/dev/ath/ath_hal"
+dev/ath/ath_hal/ar5416/ar5416_attach.c \
+	optional ath_hal | ath_ar5416 | ath_ar9160 \
+	compile-with "${NORMAL_C} -I$S/dev/ath -I$S/dev/ath/ath_hal"
+dev/ath/ath_hal/ar5416/ar5416_beacon.c \
+	optional ath_hal | ath_ar5416 | ath_ar9160 \
+	compile-with "${NORMAL_C} -I$S/dev/ath -I$S/dev/ath/ath_hal"
+dev/ath/ath_hal/ar5416/ar5416_cal.c \
+	optional ath_hal | ath_ar5416 | ath_ar9160 \
+	compile-with "${NORMAL_C} -I$S/dev/ath -I$S/dev/ath/ath_hal"
+dev/ath/ath_hal/ar5416/ar5416_cal_iq.c \
+	optional ath_hal | ath_ar5416 | ath_ar9160 \
+	compile-with "${NORMAL_C} -I$S/dev/ath -I$S/dev/ath/ath_hal"
+dev/ath/ath_hal/ar5416/ar5416_cal_adcgain.c \
+	optional ath_hal | ath_ar5416 | ath_ar9160 \
+	compile-with "${NORMAL_C} -I$S/dev/ath -I$S/dev/ath/ath_hal"
+dev/ath/ath_hal/ar5416/ar5416_cal_adcdc.c \
+	optional ath_hal | ath_ar5416 | ath_ar9160 \
+	compile-with "${NORMAL_C} -I$S/dev/ath -I$S/dev/ath/ath_hal"
+dev/ath/ath_hal/ar5416/ar5416_eeprom.c \
+	optional ath_hal | ath_ar5416 | ath_ar9160 \
+	compile-with "${NORMAL_C} -I$S/dev/ath -I$S/dev/ath/ath_hal"
+dev/ath/ath_hal/ar5416/ar5416_gpio.c \
+	optional ath_hal | ath_ar5416 | ath_ar9160 \
+	compile-with "${NORMAL_C} -I$S/dev/ath -I$S/dev/ath/ath_hal"
+dev/ath/ath_hal/ar5416/ar5416_interrupts.c \
+	optional ath_hal | ath_ar5416 | ath_ar9160 \
+	compile-with "${NORMAL_C} -I$S/dev/ath -I$S/dev/ath/ath_hal"
+dev/ath/ath_hal/ar5416/ar5416_keycache.c \
+	optional ath_hal | ath_ar5416 | ath_ar9160 \
+	compile-with "${NORMAL_C} -I$S/dev/ath -I$S/dev/ath/ath_hal"
+dev/ath/ath_hal/ar5416/ar5416_misc.c \
+	optional ath_hal | ath_ar5416 | ath_ar9160 \
+	compile-with "${NORMAL_C} -I$S/dev/ath -I$S/dev/ath/ath_hal"
+dev/ath/ath_hal/ar5416/ar5416_phy.c \
+	optional ath_hal | ath_ar5416 | ath_ar9160 \
+	compile-with "${NORMAL_C} -I$S/dev/ath -I$S/dev/ath/ath_hal"
+dev/ath/ath_hal/ar5416/ar5416_power.c \
+	optional ath_hal | ath_ar5416 | ath_ar9160 \
+	compile-with "${NORMAL_C} -I$S/dev/ath -I$S/dev/ath/ath_hal"
+dev/ath/ath_hal/ar5416/ar5416_recv.c \
+	optional ath_hal | ath_ar5416 | ath_ar9160 \
+	compile-with "${NORMAL_C} -I$S/dev/ath -I$S/dev/ath/ath_hal"
+dev/ath/ath_hal/ar5416/ar5416_reset.c \
+	optional ath_hal | ath_ar5416 | ath_ar9160 \
+	compile-with "${NORMAL_C} -I$S/dev/ath -I$S/dev/ath/ath_hal"
+dev/ath/ath_hal/ar5416/ar5416_xmit.c \
+	optional ath_hal | ath_ar5416 | ath_ar9160 \
+	compile-with "${NORMAL_C} -I$S/dev/ath -I$S/dev/ath/ath_hal"
+dev/ath/ath_hal/ar5416/ar9160_attach.c optional ath_hal | ath_ar9160 \
+	compile-with "${NORMAL_C} -I$S/dev/ath -I$S/dev/ath/ath_hal"
 dev/ath/ath_rate/amrr/amrr.c	optional ath_rate_amrr \
 	compile-with "${NORMAL_C} -I$S/dev/ath"
 dev/ath/ath_rate/onoe/onoe.c	optional ath_rate_onoe \
 	compile-with "${NORMAL_C} -I$S/dev/ath"
 dev/ath/ath_rate/sample/sample.c	optional ath_rate_sample \
-	compile-with "${NORMAL_C} -I$S/dev/ath"
-dev/ath/if_ath.c		optional ath \
-	compile-with "${NORMAL_C} -I$S/dev/ath"
-dev/ath/if_ath_pci.c		optional ath pci \
 	compile-with "${NORMAL_C} -I$S/dev/ath"
 dev/bce/if_bce.c		optional bce
 dev/bfe/if_bfe.c		optional bfe
@@ -521,10 +677,6 @@
 dev/cs/if_cs_pccard.c		optional cs pccard
 dev/cxgb/cxgb_main.c		optional cxgb pci
 dev/cxgb/cxgb_offload.c		optional cxgb pci
-<<<<<<< HEAD
-=======
-dev/cxgb/cxgb_lro.c		optional cxgb pci
->>>>>>> 3569e353
 dev/cxgb/cxgb_sge.c		optional cxgb pci
 dev/cxgb/cxgb_multiq.c		optional cxgb pci
 dev/cxgb/common/cxgb_mc5.c	optional cxgb pci
@@ -537,11 +689,7 @@
 dev/cxgb/common/cxgb_tn1010.c	optional cxgb pci	
 dev/cxgb/sys/uipc_mvec.c	optional cxgb pci
 dev/cxgb/sys/cxgb_support.c	optional cxgb pci
-<<<<<<< HEAD
 dev/cxgb/cxgb_t3fw.c		 optional cxgb cxgb_t3fw
-=======
-dev/cxgb/cxgb_t3fw.c		optional cxgb cxgb_t3fw
->>>>>>> 3569e353
 dev/cy/cy.c			optional cy
 dev/cy/cy_isa.c			optional cy isa
 dev/cy/cy_pci.c			optional cy pci
@@ -621,7 +769,6 @@
 dev/ed/if_ed_pci.c		optional ed pci
 dev/eisa/eisa_if.m		standard
 dev/eisa/eisaconf.c		optional eisa
-<<<<<<< HEAD
 dev/e1000/if_em.c		optional em \
 	compile-with "${NORMAL_C} -I$S/dev/e1000"
 dev/e1000/if_igb.c		optional igb \
@@ -655,36 +802,6 @@
 dev/e1000/e1000_osdep.c		optional em | igb \
 	compile-with "${NORMAL_C} -I$S/dev/e1000"
 dev/et/if_et.c			optional et
-=======
-dev/em/if_em.c			optional em \
-	compile-with "${NORMAL_C} -I$S/dev/em"
-dev/em/e1000_80003es2lan.c	optional em \
-	compile-with "${NORMAL_C} -I$S/dev/em"
-dev/em/e1000_82540.c		optional em \
-	compile-with "${NORMAL_C} -I$S/dev/em"
-dev/em/e1000_82541.c		optional em \
-	compile-with "${NORMAL_C} -I$S/dev/em"
-dev/em/e1000_82542.c		optional em \
-	compile-with "${NORMAL_C} -I$S/dev/em"
-dev/em/e1000_82543.c		optional em \
-	compile-with "${NORMAL_C} -I$S/dev/em"
-dev/em/e1000_82571.c		optional em \
-	compile-with "${NORMAL_C} -I$S/dev/em"
-dev/em/e1000_api.c		optional em | igb \
-	compile-with "${NORMAL_C} -I$S/dev/em"
-dev/em/e1000_ich8lan.c		optional em | igb \
-	compile-with "${NORMAL_C} -I$S/dev/em"
-dev/em/e1000_mac.c		optional em | igb \
-	compile-with "${NORMAL_C} -I$S/dev/em"
-dev/em/e1000_manage.c		optional em | igb \
-	compile-with "${NORMAL_C} -I$S/dev/em"
-dev/em/e1000_nvm.c		optional em | igb \
-	compile-with "${NORMAL_C} -I$S/dev/em"
-dev/em/e1000_phy.c		optional em | igb \
-	compile-with "${NORMAL_C} -I$S/dev/em"
-dev/em/e1000_osdep.c		optional em | igb \
-	compile-with "${NORMAL_C} -I$S/dev/em"
->>>>>>> 3569e353
 dev/en/if_en_pci.c		optional en pci
 dev/en/midway.c			optional en
 dev/ep/if_ep.c			optional ep
@@ -740,10 +857,6 @@
 dev/ieee488/pcii.c		optional pcii
 dev/ieee488/tnt4882.c		optional tnt4882
 dev/ieee488/upd7210.c		optional pcii | tnt4882
-dev/igb/if_igb.c		optional igb \
-	compile-with "${NORMAL_C} -I$S/dev/igb"
-dev/igb/e1000_82575.c		optional igb | em \
-	compile-with "${NORMAL_C} -I$S/dev/igb"
 dev/iicbus/ad7418.c		optional ad7418
 dev/iicbus/ds1672.c		optional ds1672
 dev/iicbus/icee.c		optional icee
@@ -956,7 +1069,6 @@
 dev/puc/puc_pccard.c		optional puc pccard
 dev/puc/puc_pci.c		optional puc pci
 dev/puc/pucdata.c		optional puc pci
-dev/quicc/quicc_core.c		optional quicc
 dev/ral/rt2560.c		optional ral
 dev/ral/rt2661.c		optional ral
 dev/ral/if_ral_pci.c		optional ral pci
@@ -975,20 +1087,15 @@
 dev/rp/rp_pci.c			optional rp pci
 dev/safe/safe.c			optional safe
 dev/sbsh/if_sbsh.c		optional sbsh
-dev/scc/scc_if.m		optional scc
-dev/scc/scc_bfe_ebus.c		optional scc ebus
-dev/scc/scc_bfe_quicc.c		optional scc quicc
-dev/scc/scc_bfe_sbus.c		optional scc fhc | scc sbus
-dev/scc/scc_core.c		optional scc
-dev/scc/scc_dev_quicc.c		optional scc quicc
-dev/scc/scc_dev_sab82532.c	optional scc
-dev/scc/scc_dev_z8530.c		optional scc
+dev/scc/scc_if.m		optional	scc
+dev/scc/scc_bfe_ebus.c		optional	scc ebus
+dev/scc/scc_bfe_sbus.c		optional	scc fhc | scc sbus
+dev/scc/scc_core.c		optional	scc
+dev/scc/scc_dev_sab82532.c	optional	scc
+dev/scc/scc_dev_z8530.c		optional	scc
 dev/scd/scd.c			optional scd isa
 dev/scd/scd_isa.c		optional scd isa
-<<<<<<< HEAD
 dev/sdhci/sdhci.c		optional sdhci pci
-=======
->>>>>>> 3569e353
 dev/sf/if_sf.c			optional sf pci
 dev/si/si.c			optional si
 dev/si/si2_z280.c		optional si
@@ -1136,25 +1243,24 @@
 dev/twe/twe_freebsd.c		optional twe
 dev/tx/if_tx.c			optional tx
 dev/txp/if_txp.c		optional txp
-dev/uart/uart_bus_acpi.c	optional uart acpi
-#dev/uart/uart_bus_cbus.c	optional uart cbus
-dev/uart/uart_bus_ebus.c	optional uart ebus
-dev/uart/uart_bus_isa.c		optional uart isa
-dev/uart/uart_bus_pccard.c	optional uart pccard
-dev/uart/uart_bus_pci.c		optional uart pci
-dev/uart/uart_bus_puc.c		optional uart puc
-dev/uart/uart_bus_scc.c		optional uart scc
-dev/uart/uart_core.c		optional uart
-dev/uart/uart_dbg.c		optional uart gdb
-dev/uart/uart_dev_ns8250.c	optional uart uart_ns8250
-dev/uart/uart_dev_quicc.c	optional uart quicc
-dev/uart/uart_dev_sab82532.c	optional uart uart_sab82532
-dev/uart/uart_dev_sab82532.c	optional uart scc
-dev/uart/uart_dev_z8530.c	optional uart uart_z8530
-dev/uart/uart_dev_z8530.c	optional uart scc
-dev/uart/uart_if.m		optional uart
-dev/uart/uart_subr.c		optional uart
-dev/uart/uart_tty.c		optional uart
+dev/uart/uart_bus_acpi.c	optional	uart acpi
+#dev/uart/uart_bus_cbus.c	optional	uart cbus
+dev/uart/uart_bus_ebus.c	optional	uart ebus
+dev/uart/uart_bus_isa.c		optional	uart isa
+dev/uart/uart_bus_pccard.c	optional	uart pccard
+dev/uart/uart_bus_pci.c		optional	uart pci
+dev/uart/uart_bus_puc.c		optional	uart puc
+dev/uart/uart_bus_scc.c		optional	uart scc
+dev/uart/uart_core.c		optional	uart
+dev/uart/uart_dbg.c		optional	uart gdb
+dev/uart/uart_dev_ns8250.c	optional	uart uart_ns8250
+dev/uart/uart_dev_sab82532.c	optional	uart uart_sab82532
+dev/uart/uart_dev_sab82532.c	optional	uart scc
+dev/uart/uart_dev_z8530.c	optional	uart uart_z8530
+dev/uart/uart_dev_z8530.c	optional	uart scc
+dev/uart/uart_if.m		optional	uart
+dev/uart/uart_subr.c		optional	uart
+dev/uart/uart_tty.c		optional	uart
 dev/ubsec/ubsec.c		optional ubsec
 #
 # USB support
@@ -1170,7 +1276,6 @@
 dev/usb/if_rue.c		optional rue
 dev/usb/if_rum.c		optional rum
 dev/usb/if_udav.c		optional udav
-dev/usb/if_zyd.c		optional zyd
 dev/usb/ohci.c			optional ohci
 dev/usb/ohci_pci.c		optional ohci pci
 dev/usb/sl811hs.c		optional slhci
@@ -1363,10 +1468,6 @@
 geom/part/g_part_bsd.c		optional geom_part_bsd
 geom/part/g_part_gpt.c		optional geom_part_gpt
 geom/part/g_part_mbr.c		optional geom_part_mbr
-<<<<<<< HEAD
-=======
-geom/part/g_part_pc98.c		optional geom_part_pc98
->>>>>>> 3569e353
 geom/part/g_part_vtoc8.c	optional geom_part_vtoc8
 geom/raid3/g_raid3.c		optional geom_raid3
 geom/raid3/g_raid3_ctl.c	optional geom_raid3
@@ -1380,15 +1481,15 @@
 gnu/fs/ext2fs/ext2_alloc.c		optional ext2fs \
 	warning "kernel contains GPL contaminated ext2fs filesystem"
 gnu/fs/ext2fs/ext2_balloc.c	optional ext2fs
-gnu/fs/ext2fs/ext2_bmap.c	optional ext2fs
-gnu/fs/ext2fs/ext2_inode.c	optional ext2fs
+gnu/fs/ext2fs/ext2_bmap.c		optional ext2fs
+gnu/fs/ext2fs/ext2_inode.c		optional ext2fs
 gnu/fs/ext2fs/ext2_inode_cnv.c	optional ext2fs
 gnu/fs/ext2fs/ext2_linux_balloc.c	optional ext2fs
 gnu/fs/ext2fs/ext2_linux_ialloc.c	optional ext2fs
 gnu/fs/ext2fs/ext2_lookup.c	optional ext2fs
-gnu/fs/ext2fs/ext2_subr.c	optional ext2fs
+gnu/fs/ext2fs/ext2_subr.c		optional ext2fs
 gnu/fs/ext2fs/ext2_vfsops.c	optional ext2fs
-gnu/fs/ext2fs/ext2_vnops.c	optional ext2fs
+gnu/fs/ext2fs/ext2_vnops.c		optional ext2fs
 gnu/fs/reiserfs/reiserfs_hashes.c	optional reiserfs \
 	warning "kernel contains GPL contaminated ReiserFS filesystem"
 gnu/fs/reiserfs/reiserfs_inode.c	optional reiserfs
@@ -1497,6 +1598,7 @@
 kern/kern_idle.c		standard
 kern/kern_intr.c		standard
 kern/kern_jail.c		standard
+kern/kern_kse.c			standard
 kern/kern_kthread.c		standard
 kern/kern_ktr.c			optional ktr
 kern/kern_ktrace.c		standard
@@ -1517,13 +1619,11 @@
 kern/kern_proc.c		standard
 kern/kern_prot.c		standard
 kern/kern_resource.c		standard
-kern/kern_rmlock.c		standard
 kern/kern_rwlock.c		standard
 kern/kern_sema.c		standard
 kern/kern_shutdown.c		standard
 kern/kern_sig.c			standard
 kern/kern_subr.c		standard
-kern/kern_switch.c		standard
 kern/kern_sx.c			standard
 kern/kern_synch.c		standard
 kern/kern_syscalls.c		standard
@@ -1595,11 +1695,7 @@
 kern/tty_compat.c		optional compat_43tty
 kern/tty_conf.c			standard
 kern/tty_cons.c			standard
-<<<<<<< HEAD
 #kern/tty_pts.c			optional pty
-=======
-kern/tty_pts.c			optional pty
->>>>>>> 3569e353
 kern/tty_pty.c			optional pty
 kern/tty_subr.c			standard
 kern/tty_tty.c			standard
@@ -1611,7 +1707,6 @@
 kern/uipc_mbuf2.c		standard
 kern/uipc_mqueue.c		optional p1003_1b_mqueue
 kern/uipc_sem.c			optional p1003_1b_semaphores
-kern/uipc_shm.c			standard
 kern/uipc_sockbuf.c		standard
 kern/uipc_socket.c		standard
 kern/uipc_syscalls.c		standard
@@ -1676,10 +1771,8 @@
 libkern/strtouq.c		standard
 libkern/strvalid.c		standard
 net/bpf.c			standard
-net/bpf_buffer.c		optional bpf
 net/bpf_jitter.c		optional bpf_jitter
 net/bpf_filter.c		optional bpf | netgraph_bpf
-net/bpf_zerocopy.c		optional bpf
 net/bridgestp.c			optional bridge | if_bridge
 net/bsd_comp.c			optional ppp_bsdcomp
 net/ieee8023ad_lacp.c		optional lagg
@@ -1719,7 +1812,6 @@
 net/ppp_tty.c			optional ppp
 net/pfil.c			optional ether | inet
 net/radix.c			standard
-net/radix_mpath.c		standard
 net/raw_cb.c			standard
 net/raw_usrreq.c		standard
 net/route.c			standard
@@ -1756,6 +1848,7 @@
 net80211/ieee80211_scan.c	optional wlan
 net80211/ieee80211_scan_sta.c	optional wlan
 net80211/ieee80211_sta.c	optional wlan
+net80211/ieee80211_tdma.c	optional wlan
 net80211/ieee80211_wds.c	optional wlan
 net80211/ieee80211_xauth.c	optional wlan_xauth
 netatalk/aarp.c			optional netatalk
@@ -1999,10 +2092,7 @@
 nfsserver/nfs_srvcache.c	optional nfsserver
 nfsserver/nfs_srvsubs.c		optional nfsserver
 nfsserver/nfs_syscalls.c	optional nfsserver
-<<<<<<< HEAD
 nlm/nlm_advlock.c		optional nfslockd
-=======
->>>>>>> 3569e353
 nlm/nlm_prot_clnt.c		optional nfslockd
 nlm/nlm_prot_impl.c		optional nfslockd
 nlm/nlm_prot_server.c		optional nfslockd
@@ -2020,6 +2110,8 @@
 opencrypto/rmd160.c		optional crypto | ipsec
 opencrypto/skipjack.c		optional crypto
 opencrypto/xform.c		optional crypto
+pci/agp.c			optional agp pci
+pci/agp_if.m			optional agp pci
 pci/alpm.c			optional alpm pci
 pci/amdpm.c			optional amdpm pci | nfpm pci
 pci/amdsmb.c			optional amdsmb pci
@@ -2035,10 +2127,7 @@
 pci/ncr.c			optional ncr pci
 pci/nfsmb.c			optional nfsmb pci
 pci/viapm.c			optional viapm pci
-<<<<<<< HEAD
 pci/xrpu.c			optional xrpu pci
-=======
->>>>>>> 3569e353
 rpc/auth_none.c			optional krpc | nfslockd
 rpc/auth_unix.c			optional krpc | nfslockd
 rpc/authunix_prot.c		optional krpc | nfslockd
@@ -2069,16 +2158,13 @@
 security/audit/audit_syscalls.c	standard
 security/audit/audit_trigger.c	optional audit
 security/audit/audit_worker.c	optional audit
-security/mac/mac_atalk.c	optional mac netatalk
 security/mac/mac_audit.c	optional mac audit
 security/mac/mac_framework.c	optional mac
 security/mac/mac_inet.c		optional mac inet
-security/mac/mac_inet6.c	optional mac inet6
 security/mac/mac_label.c	optional mac
 security/mac/mac_net.c		optional mac
 security/mac/mac_pipe.c		optional mac
 security/mac/mac_posix_sem.c	optional mac
-security/mac/mac_posix_shm.c	optional mac
 security/mac/mac_priv.c		optional mac
 security/mac/mac_process.c	optional mac
 security/mac/mac_socket.c	optional mac
@@ -2138,9 +2224,9 @@
 vm/vm_object.c			standard
 vm/vm_page.c			standard
 vm/vm_pageout.c			standard
+vm/vm_pageq.c			standard
 vm/vm_pager.c			standard
 vm/vm_phys.c			standard
-vm/vm_reserv.c			standard
 vm/vm_unix.c			standard
 vm/vm_zeroidle.c		standard
 vm/vnode_pager.c		standard
