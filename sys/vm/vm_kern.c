/*-
 * Copyright (c) 1991, 1993
 *	The Regents of the University of California.  All rights reserved.
 *
 * This code is derived from software contributed to Berkeley by
 * The Mach Operating System project at Carnegie-Mellon University.
 *
 * Redistribution and use in source and binary forms, with or without
 * modification, are permitted provided that the following conditions
 * are met:
 * 1. Redistributions of source code must retain the above copyright
 *    notice, this list of conditions and the following disclaimer.
 * 2. Redistributions in binary form must reproduce the above copyright
 *    notice, this list of conditions and the following disclaimer in the
 *    documentation and/or other materials provided with the distribution.
 * 4. Neither the name of the University nor the names of its contributors
 *    may be used to endorse or promote products derived from this software
 *    without specific prior written permission.
 *
 * THIS SOFTWARE IS PROVIDED BY THE REGENTS AND CONTRIBUTORS ``AS IS'' AND
 * ANY EXPRESS OR IMPLIED WARRANTIES, INCLUDING, BUT NOT LIMITED TO, THE
 * IMPLIED WARRANTIES OF MERCHANTABILITY AND FITNESS FOR A PARTICULAR PURPOSE
 * ARE DISCLAIMED.  IN NO EVENT SHALL THE REGENTS OR CONTRIBUTORS BE LIABLE
 * FOR ANY DIRECT, INDIRECT, INCIDENTAL, SPECIAL, EXEMPLARY, OR CONSEQUENTIAL
 * DAMAGES (INCLUDING, BUT NOT LIMITED TO, PROCUREMENT OF SUBSTITUTE GOODS
 * OR SERVICES; LOSS OF USE, DATA, OR PROFITS; OR BUSINESS INTERRUPTION)
 * HOWEVER CAUSED AND ON ANY THEORY OF LIABILITY, WHETHER IN CONTRACT, STRICT
 * LIABILITY, OR TORT (INCLUDING NEGLIGENCE OR OTHERWISE) ARISING IN ANY WAY
 * OUT OF THE USE OF THIS SOFTWARE, EVEN IF ADVISED OF THE POSSIBILITY OF
 * SUCH DAMAGE.
 *
 *	from: @(#)vm_kern.c	8.3 (Berkeley) 1/12/94
 *
 *
 * Copyright (c) 1987, 1990 Carnegie-Mellon University.
 * All rights reserved.
 *
 * Authors: Avadis Tevanian, Jr., Michael Wayne Young
 *
 * Permission to use, copy, modify and distribute this software and
 * its documentation is hereby granted, provided that both the copyright
 * notice and this permission notice appear in all copies of the
 * software, derivative works or modified versions, and any portions
 * thereof, and that both notices appear in supporting documentation.
 *
 * CARNEGIE MELLON ALLOWS FREE USE OF THIS SOFTWARE IN ITS "AS IS"
 * CONDITION.  CARNEGIE MELLON DISCLAIMS ANY LIABILITY OF ANY KIND
 * FOR ANY DAMAGES WHATSOEVER RESULTING FROM THE USE OF THIS SOFTWARE.
 *
 * Carnegie Mellon requests users of this software to return to
 *
 *  Software Distribution Coordinator  or  Software.Distribution@CS.CMU.EDU
 *  School of Computer Science
 *  Carnegie Mellon University
 *  Pittsburgh PA 15213-3890
 *
 * any improvements or extensions that they make and grant Carnegie the
 * rights to redistribute these changes.
 */

/*
 *	Kernel memory management.
 */

#include <sys/cdefs.h>
__FBSDID("$FreeBSD$");

#include <sys/param.h>
#include <sys/systm.h>
#include <sys/kernel.h>		/* for ticks and hz */
#include <sys/eventhandler.h>
#include <sys/lock.h>
#include <sys/mutex.h>
#include <sys/proc.h>
#include <sys/malloc.h>
#include <sys/sysctl.h>

#include <vm/vm.h>
#include <vm/vm_param.h>
#include <vm/pmap.h>
#include <vm/vm_map.h>
#include <vm/vm_object.h>
#include <vm/vm_page.h>
#include <vm/vm_pageout.h>
#include <vm/vm_extern.h>
#include <vm/uma.h>

vm_map_t kernel_map=0;
vm_map_t kmem_map=0;
vm_map_t exec_map=0;
vm_map_t pipe_map;
vm_map_t buffer_map=0;

/*
 *	kmem_alloc_nofault:
 *
 *	Allocate a virtual address range with no underlying object and
 *	no initial mapping to physical memory.  Any mapping from this
 *	range to physical memory must be explicitly created prior to
 *	its use, typically with pmap_qenter().  Any attempt to create
 *	a mapping on demand through vm_fault() will result in a panic. 
 */
vm_offset_t
kmem_alloc_nofault(map, size)
	vm_map_t map;
	vm_size_t size;
{
	vm_offset_t addr;
	int result;

	size = round_page(size);
	addr = vm_map_min(map);
	result = vm_map_find(map, NULL, 0, &addr, size, VMFS_ANY_SPACE,
	    VM_PROT_ALL, VM_PROT_ALL, MAP_NOFAULT);
	if (result != KERN_SUCCESS) {
		return (0);
	}
	return (addr);
}

/*
 *	kmem_alloc_nofault_space:
 *
 *	Allocate a virtual address range with no underlying object and
 *	no initial mapping to physical memory within the specified
 *	address space.  Any mapping from this range to physical memory
 *	must be explicitly created prior to its use, typically with
 *	pmap_qenter().  Any attempt to create a mapping on demand
 *	through vm_fault() will result in a panic. 
 */
vm_offset_t
kmem_alloc_nofault_space(map, size, find_space)
	vm_map_t map;
	vm_size_t size;
	int find_space;
{
	vm_offset_t addr;
	int result;

	size = round_page(size);
	addr = vm_map_min(map);
	result = vm_map_find(map, NULL, 0, &addr, size, find_space,
	    VM_PROT_ALL, VM_PROT_ALL, MAP_NOFAULT);
	if (result != KERN_SUCCESS) {
		return (0);
	}
	return (addr);
}

<<<<<<< HEAD

=======
>>>>>>> 4f9a815a
/*
 *	Allocate wired-down memory in the kernel's address map
 *	or a submap.
 */
vm_offset_t
kmem_alloc(map, size)
	vm_map_t map;
	vm_size_t size;
{
	vm_offset_t addr;
	vm_offset_t offset;
	vm_offset_t i;

	size = round_page(size);

	/*
	 * Use the kernel object for wired-down kernel pages. Assume that no
	 * region of the kernel object is referenced more than once.
	 */

	/*
	 * Locate sufficient space in the map.  This will give us the final
	 * virtual address for the new memory, and thus will tell us the
	 * offset within the kernel map.
	 */
	vm_map_lock(map);
	if (vm_map_findspace(map, vm_map_min(map), size, &addr)) {
		vm_map_unlock(map);
		return (0);
	}
	offset = addr - VM_MIN_KERNEL_ADDRESS;
	vm_object_reference(kernel_object);
	vm_map_insert(map, kernel_object, offset, addr, addr + size,
		VM_PROT_ALL, VM_PROT_ALL, 0);
	vm_map_unlock(map);

	/*
	 * Guarantee that there are pages already in this object before
	 * calling vm_map_wire.  This is to prevent the following
	 * scenario:
	 *
	 * 1) Threads have swapped out, so that there is a pager for the
	 * kernel_object. 2) The kmsg zone is empty, and so we are
	 * kmem_allocing a new page for it. 3) vm_map_wire calls vm_fault;
	 * there is no page, but there is a pager, so we call
	 * pager_data_request.  But the kmsg zone is empty, so we must
	 * kmem_alloc. 4) goto 1 5) Even if the kmsg zone is not empty: when
	 * we get the data back from the pager, it will be (very stale)
	 * non-zero data.  kmem_alloc is defined to return zero-filled memory.
	 *
	 * We're intentionally not activating the pages we allocate to prevent a
	 * race with page-out.  vm_map_wire will wire the pages.
	 */
	VM_OBJECT_LOCK(kernel_object);
	for (i = 0; i < size; i += PAGE_SIZE) {
		vm_page_t mem;

		mem = vm_page_grab(kernel_object, OFF_TO_IDX(offset + i),
		    VM_ALLOC_NOBUSY | VM_ALLOC_ZERO | VM_ALLOC_RETRY);
		mem->valid = VM_PAGE_BITS_ALL;
		KASSERT((mem->flags & PG_UNMANAGED) != 0,
		    ("kmem_alloc: page %p is managed", mem));
	}
	VM_OBJECT_UNLOCK(kernel_object);

	/*
	 * And finally, mark the data as non-pageable.
	 */
	(void) vm_map_wire(map, addr, addr + size,
	    VM_MAP_WIRE_SYSTEM|VM_MAP_WIRE_NOHOLES);

	return (addr);
}

/*
 *	kmem_free:
 *
 *	Release a region of kernel virtual memory allocated
 *	with kmem_alloc, and return the physical pages
 *	associated with that region.
 *
 *	This routine may not block on kernel maps.
 */
void
kmem_free(map, addr, size)
	vm_map_t map;
	vm_offset_t addr;
	vm_size_t size;
{

	(void) vm_map_remove(map, trunc_page(addr), round_page(addr + size));
}

/*
 *	kmem_suballoc:
 *
 *	Allocates a map to manage a subrange
 *	of the kernel virtual address space.
 *
 *	Arguments are as follows:
 *
 *	parent		Map to take range from
 *	min, max	Returned endpoints of map
 *	size		Size of range to find
 *	superpage_align	Request that min is superpage aligned
 */
vm_map_t
kmem_suballoc(vm_map_t parent, vm_offset_t *min, vm_offset_t *max,
    vm_size_t size, boolean_t superpage_align)
{
	int ret;
	vm_map_t result;

	size = round_page(size);

	*min = vm_map_min(parent);
	ret = vm_map_find(parent, NULL, 0, min, size, superpage_align ?
	    VMFS_ALIGNED_SPACE : VMFS_ANY_SPACE, VM_PROT_ALL, VM_PROT_ALL,
	    MAP_ACC_NO_CHARGE);
	if (ret != KERN_SUCCESS)
		panic("kmem_suballoc: bad status return of %d", ret);
	*max = *min + size;
	result = vm_map_create(vm_map_pmap(parent), *min, *max);
	if (result == NULL)
		panic("kmem_suballoc: cannot create submap");
	if (vm_map_submap(parent, *min, *max, result) != KERN_SUCCESS)
		panic("kmem_suballoc: unable to change range to submap");
	return (result);
}

/*
 *	kmem_malloc:
 *
 * 	Allocate wired-down memory in the kernel's address map for the higher
 * 	level kernel memory allocator (kern/kern_malloc.c).  We cannot use
 * 	kmem_alloc() because we may need to allocate memory at interrupt
 * 	level where we cannot block (canwait == FALSE).
 *
 * 	This routine has its own private kernel submap (kmem_map) and object
 * 	(kmem_object).  This, combined with the fact that only malloc uses
 * 	this routine, ensures that we will never block in map or object waits.
 *
 * 	We don't worry about expanding the map (adding entries) since entries
 * 	for wired maps are statically allocated.
 *
 *	`map' is ONLY allowed to be kmem_map or one of the mbuf submaps to
 *	which we never free.
 */
vm_offset_t
kmem_malloc(map, size, flags)
	vm_map_t map;
	vm_size_t size;
	int flags;
{
	vm_offset_t offset, i;
	vm_map_entry_t entry;
	vm_offset_t addr;
	vm_page_t m;
	int pflags;

	size = round_page(size);
	addr = vm_map_min(map);

	/*
	 * Locate sufficient space in the map.  This will give us the final
	 * virtual address for the new memory, and thus will tell us the
	 * offset within the kernel map.
	 */
	vm_map_lock(map);
	if (vm_map_findspace(map, vm_map_min(map), size, &addr)) {
		vm_map_unlock(map);
                if ((flags & M_NOWAIT) == 0) {
			for (i = 0; i < 8; i++) {
				EVENTHANDLER_INVOKE(vm_lowmem, 0);
				uma_reclaim();
				vm_map_lock(map);
				if (vm_map_findspace(map, vm_map_min(map),
				    size, &addr) == 0) {
					break;
				}
				vm_map_unlock(map);
				tsleep(&i, 0, "nokva", (hz / 4) * (i + 1));
			}
			if (i == 8) {
				panic("kmem_malloc(%ld): kmem_map too small: %ld total allocated",
				    (long)size, (long)map->size);
			}
		} else {
			return (0);
		}
	}
	offset = addr - VM_MIN_KERNEL_ADDRESS;
	vm_object_reference(kmem_object);
	vm_map_insert(map, kmem_object, offset, addr, addr + size,
		VM_PROT_ALL, VM_PROT_ALL, 0);

	if ((flags & (M_NOWAIT|M_USE_RESERVE)) == M_NOWAIT)
		pflags = VM_ALLOC_INTERRUPT | VM_ALLOC_WIRED;
	else
		pflags = VM_ALLOC_SYSTEM | VM_ALLOC_WIRED;

	if (flags & M_ZERO)
		pflags |= VM_ALLOC_ZERO;

	VM_OBJECT_LOCK(kmem_object);
	for (i = 0; i < size; i += PAGE_SIZE) {
retry:
		m = vm_page_alloc(kmem_object, OFF_TO_IDX(offset + i), pflags);

		/*
		 * Ran out of space, free everything up and return. Don't need
		 * to lock page queues here as we know that the pages we got
		 * aren't on any queues.
		 */
		if (m == NULL) {
			if ((flags & M_NOWAIT) == 0) {
				VM_OBJECT_UNLOCK(kmem_object);
				vm_map_unlock(map);
				VM_WAIT;
				vm_map_lock(map);
				VM_OBJECT_LOCK(kmem_object);
				goto retry;
			}
			/* 
			 * Free the pages before removing the map entry.
			 * They are already marked busy.  Calling
			 * vm_map_delete before the pages has been freed or
			 * unbusied will cause a deadlock.
			 */
			while (i != 0) {
				i -= PAGE_SIZE;
				m = vm_page_lookup(kmem_object,
						   OFF_TO_IDX(offset + i));
				vm_page_lock_queues();
				vm_page_unwire(m, 0);
				vm_page_free(m);
				vm_page_unlock_queues();
			}
			VM_OBJECT_UNLOCK(kmem_object);
			vm_map_delete(map, addr, addr + size);
			vm_map_unlock(map);
			return (0);
		}
		if (flags & M_ZERO && (m->flags & PG_ZERO) == 0)
			pmap_zero_page(m);
		m->valid = VM_PAGE_BITS_ALL;
		KASSERT((m->flags & PG_UNMANAGED) != 0,
		    ("kmem_malloc: page %p is managed", m));
	}
	VM_OBJECT_UNLOCK(kmem_object);

	/*
	 * Mark map entry as non-pageable. Assert: vm_map_insert() will never
	 * be able to extend the previous entry so there will be a new entry
	 * exactly corresponding to this address range and it will have
	 * wired_count == 0.
	 */
	if (!vm_map_lookup_entry(map, addr, &entry) ||
	    entry->start != addr || entry->end != addr + size ||
	    entry->wired_count != 0)
		panic("kmem_malloc: entry not found or misaligned");
	entry->wired_count = 1;

	/*
	 * At this point, the kmem_object must be unlocked because
	 * vm_map_simplify_entry() calls vm_object_deallocate(), which
	 * locks the kmem_object.
	 */
	vm_map_simplify_entry(map, entry);

	/*
	 * Loop thru pages, entering them in the pmap.
	 */
	VM_OBJECT_LOCK(kmem_object);
	for (i = 0; i < size; i += PAGE_SIZE) {
		m = vm_page_lookup(kmem_object, OFF_TO_IDX(offset + i));
		/*
		 * Because this is kernel_pmap, this call will not block.
		 */
		pmap_enter(kernel_pmap, addr + i, VM_PROT_ALL, m, VM_PROT_ALL,
		    TRUE);
		vm_page_wakeup(m);
	}
	VM_OBJECT_UNLOCK(kmem_object);
	vm_map_unlock(map);

	return (addr);
}

/*
 *	kmem_alloc_wait:
 *
 *	Allocates pageable memory from a sub-map of the kernel.  If the submap
 *	has no room, the caller sleeps waiting for more memory in the submap.
 *
 *	This routine may block.
 */
vm_offset_t
kmem_alloc_wait(map, size)
	vm_map_t map;
	vm_size_t size;
{
	vm_offset_t addr;

	size = round_page(size);
	if (!swap_reserve(size))
		return (0);

	for (;;) {
		/*
		 * To make this work for more than one map, use the map's lock
		 * to lock out sleepers/wakers.
		 */
		vm_map_lock(map);
		if (vm_map_findspace(map, vm_map_min(map), size, &addr) == 0)
			break;
		/* no space now; see if we can ever get space */
		if (vm_map_max(map) - vm_map_min(map) < size) {
			vm_map_unlock(map);
			swap_release(size);
			return (0);
		}
		map->needs_wakeup = TRUE;
		vm_map_unlock_and_wait(map, 0);
	}
	vm_map_insert(map, NULL, 0, addr, addr + size, VM_PROT_ALL,
	    VM_PROT_ALL, MAP_ACC_CHARGED);
	vm_map_unlock(map);
	return (addr);
}

/*
 *	kmem_free_wakeup:
 *
 *	Returns memory to a submap of the kernel, and wakes up any processes
 *	waiting for memory in that map.
 */
void
kmem_free_wakeup(map, addr, size)
	vm_map_t map;
	vm_offset_t addr;
	vm_size_t size;
{

	vm_map_lock(map);
	(void) vm_map_delete(map, trunc_page(addr), round_page(addr + size));
	if (map->needs_wakeup) {
		map->needs_wakeup = FALSE;
		vm_map_wakeup(map);
	}
	vm_map_unlock(map);
}

/*
 * 	kmem_init:
 *
 *	Create the kernel map; insert a mapping covering kernel text, 
 *	data, bss, and all space allocated thus far (`boostrap' data).  The 
 *	new map will thus map the range between VM_MIN_KERNEL_ADDRESS and 
 *	`start' as allocated, and the range between `start' and `end' as free.
 */
void
kmem_init(start, end)
	vm_offset_t start, end;
{
	vm_map_t m;

	m = vm_map_create(kernel_pmap, VM_MIN_KERNEL_ADDRESS, end);
	m->system_map = 1;
	vm_map_lock(m);
	/* N.B.: cannot use kgdb to debug, starting with this assignment ... */
	kernel_map = m;
	(void) vm_map_insert(m, NULL, (vm_ooffset_t) 0,
#ifdef __amd64__
	    KERNBASE,
#else		     
	    VM_MIN_KERNEL_ADDRESS,
#endif
	    start, VM_PROT_ALL, VM_PROT_ALL, MAP_NOFAULT);
	/* ... and ending with the completion of the above `insert' */
	vm_map_unlock(m);
}

#ifdef DIAGNOSTIC
/*
 * Allow userspace to directly trigger the VM drain routine for testing
 * purposes.
 */
static int
debug_vm_lowmem(SYSCTL_HANDLER_ARGS)
{
	int error, i;

	i = 0;
	error = sysctl_handle_int(oidp, &i, 0, req);
	if (error)
		return (error);
	if (i)	 
		EVENTHANDLER_INVOKE(vm_lowmem, 0);
	return (0);
}

SYSCTL_PROC(_debug, OID_AUTO, vm_lowmem, CTLTYPE_INT | CTLFLAG_RW, 0, 0,
    debug_vm_lowmem, "I", "set to trigger vm_lowmem event");
#endif<|MERGE_RESOLUTION|>--- conflicted
+++ resolved
@@ -147,10 +147,6 @@
 	return (addr);
 }
 
-<<<<<<< HEAD
-
-=======
->>>>>>> 4f9a815a
 /*
  *	Allocate wired-down memory in the kernel's address map
  *	or a submap.
