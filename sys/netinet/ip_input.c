/*-
 * Copyright (c) 1982, 1986, 1988, 1993
 *	The Regents of the University of California.  All rights reserved.
 *
 * Redistribution and use in source and binary forms, with or without
 * modification, are permitted provided that the following conditions
 * are met:
 * 1. Redistributions of source code must retain the above copyright
 *    notice, this list of conditions and the following disclaimer.
 * 2. Redistributions in binary form must reproduce the above copyright
 *    notice, this list of conditions and the following disclaimer in the
 *    documentation and/or other materials provided with the distribution.
 * 4. Neither the name of the University nor the names of its contributors
 *    may be used to endorse or promote products derived from this software
 *    without specific prior written permission.
 *
 * THIS SOFTWARE IS PROVIDED BY THE REGENTS AND CONTRIBUTORS ``AS IS'' AND
 * ANY EXPRESS OR IMPLIED WARRANTIES, INCLUDING, BUT NOT LIMITED TO, THE
 * IMPLIED WARRANTIES OF MERCHANTABILITY AND FITNESS FOR A PARTICULAR PURPOSE
 * ARE DISCLAIMED.  IN NO EVENT SHALL THE REGENTS OR CONTRIBUTORS BE LIABLE
 * FOR ANY DIRECT, INDIRECT, INCIDENTAL, SPECIAL, EXEMPLARY, OR CONSEQUENTIAL
 * DAMAGES (INCLUDING, BUT NOT LIMITED TO, PROCUREMENT OF SUBSTITUTE GOODS
 * OR SERVICES; LOSS OF USE, DATA, OR PROFITS; OR BUSINESS INTERRUPTION)
 * HOWEVER CAUSED AND ON ANY THEORY OF LIABILITY, WHETHER IN CONTRACT, STRICT
 * LIABILITY, OR TORT (INCLUDING NEGLIGENCE OR OTHERWISE) ARISING IN ANY WAY
 * OUT OF THE USE OF THIS SOFTWARE, EVEN IF ADVISED OF THE POSSIBILITY OF
 * SUCH DAMAGE.
 *
 *	@(#)ip_input.c	8.2 (Berkeley) 1/4/94
 */

#include <sys/cdefs.h>
__FBSDID("$FreeBSD$");

#include "opt_bootp.h"
#include "opt_ipfw.h"
#include "opt_ipstealth.h"
#include "opt_ipsec.h"
#include "opt_route.h"
#include "opt_carp.h"

#include <sys/param.h>
#include <sys/systm.h>
#include <sys/callout.h>
#include <sys/mbuf.h>
#include <sys/malloc.h>
#include <sys/domain.h>
#include <sys/protosw.h>
#include <sys/socket.h>
#include <sys/time.h>
#include <sys/kernel.h>
#include <sys/lock.h>
#include <sys/rwlock.h>
#include <sys/syslog.h>
#include <sys/sysctl.h>
#include <sys/vimage.h>

#include <net/pfil.h>
#include <net/if.h>
#include <net/if_types.h>
#include <net/if_var.h>
#include <net/if_dl.h>
#include <net/route.h>
#include <net/netisr.h>
#include <net/vnet.h>
#include <net/flowtable.h>

#include <netinet/in.h>
#include <netinet/in_systm.h>
#include <netinet/in_var.h>
#include <netinet/ip.h>
#include <netinet/in_pcb.h>
#include <netinet/ip_var.h>
#include <netinet/ip_icmp.h>
#include <netinet/ip_options.h>
#include <machine/in_cksum.h>
#include <netinet/vinet.h>
#ifdef DEV_CARP
#include <netinet/ip_carp.h>
#endif
#ifdef IPSEC
#include <netinet/ip_ipsec.h>
#endif /* IPSEC */

#include <sys/socketvar.h>

#include <security/mac/mac_framework.h>

#ifdef CTASSERT
CTASSERT(sizeof(struct ip) == 20);
#endif

#ifndef VIMAGE
#ifndef VIMAGE_GLOBALS
struct vnet_inet vnet_inet_0;
#endif
#endif

#ifdef VIMAGE_GLOBALS
static int	ipsendredirects;
static int	ip_checkinterface;
static int	ip_keepfaith;
static int	ip_sendsourcequench;
int	ip_defttl;
int	ip_do_randomid;
int	ipforwarding;
struct	in_ifaddrhead in_ifaddrhead; 		/* first inet address */
struct	in_ifaddrhashhead *in_ifaddrhashtbl;	/* inet addr hash table  */
u_long 	in_ifaddrhmask;				/* mask for hash table */
struct ipstat ipstat;
static int ip_rsvp_on;
struct socket *ip_rsvpd;
int	rsvp_on;
static struct ipqhead ipq[IPREASS_NHASH];
static int	maxnipq;	/* Administrative limit on # reass queues. */
static int	maxfragsperpacket;
int	ipstealth;
static int	nipq;	/* Total # of reass queues */
#endif

SYSCTL_V_INT(V_NET, vnet_inet, _net_inet_ip, IPCTL_FORWARDING,
    forwarding, CTLFLAG_RW, ipforwarding, 0,
    "Enable IP forwarding between interfaces");

SYSCTL_V_INT(V_NET, vnet_inet, _net_inet_ip, IPCTL_SENDREDIRECTS,
    redirect, CTLFLAG_RW, ipsendredirects, 0,
    "Enable sending IP redirects");

SYSCTL_V_INT(V_NET, vnet_inet, _net_inet_ip, IPCTL_DEFTTL,
    ttl, CTLFLAG_RW, ip_defttl, 0, "Maximum TTL on IP packets");

SYSCTL_V_INT(V_NET, vnet_inet, _net_inet_ip, IPCTL_KEEPFAITH,
    keepfaith, CTLFLAG_RW, ip_keepfaith,	0,
    "Enable packet capture for FAITH IPv4->IPv6 translater daemon");

SYSCTL_V_INT(V_NET, vnet_inet, _net_inet_ip, OID_AUTO,
    sendsourcequench, CTLFLAG_RW, ip_sendsourcequench, 0,
    "Enable the transmission of source quench packets");

SYSCTL_V_INT(V_NET, vnet_inet, _net_inet_ip, OID_AUTO, random_id,
    CTLFLAG_RW, ip_do_randomid, 0, "Assign random ip_id values");

/*
 * XXX - Setting ip_checkinterface mostly implements the receive side of
 * the Strong ES model described in RFC 1122, but since the routing table
 * and transmit implementation do not implement the Strong ES model,
 * setting this to 1 results in an odd hybrid.
 *
 * XXX - ip_checkinterface currently must be disabled if you use ipnat
 * to translate the destination address to another local interface.
 *
 * XXX - ip_checkinterface must be disabled if you add IP aliases
 * to the loopback interface instead of the interface where the
 * packets for those addresses are received.
 */
SYSCTL_V_INT(V_NET, vnet_inet, _net_inet_ip, OID_AUTO,
    check_interface, CTLFLAG_RW, ip_checkinterface, 0,
    "Verify packet arrives on correct interface");

struct pfil_head inet_pfil_hook;	/* Packet filter hooks */

static struct netisr_handler ip_nh = {
	.nh_name = "ip",
	.nh_handler = ip_input,
	.nh_proto = NETISR_IP,
	.nh_policy = NETISR_POLICY_FLOW,
};

extern	struct domain inetdomain;
extern	struct protosw inetsw[];
u_char	ip_protox[IPPROTO_MAX];


SYSCTL_V_STRUCT(V_NET, vnet_inet, _net_inet_ip, IPCTL_STATS, stats, CTLFLAG_RW,
    ipstat, ipstat, "IP statistics (struct ipstat, netinet/ip_var.h)");

#ifdef VIMAGE_GLOBALS
static uma_zone_t ipq_zone;
#endif
static struct mtx ipqlock;

#define	IPQ_LOCK()	mtx_lock(&ipqlock)
#define	IPQ_UNLOCK()	mtx_unlock(&ipqlock)
#define	IPQ_LOCK_INIT()	mtx_init(&ipqlock, "ipqlock", NULL, MTX_DEF)
#define	IPQ_LOCK_ASSERT()	mtx_assert(&ipqlock, MA_OWNED)

static void	maxnipq_update(void);
static void	ipq_zone_change(void *);

SYSCTL_V_INT(V_NET, vnet_inet, _net_inet_ip, OID_AUTO, fragpackets,
    CTLFLAG_RD, nipq, 0,
    "Current number of IPv4 fragment reassembly queue entries");

SYSCTL_V_INT(V_NET, vnet_inet, _net_inet_ip, OID_AUTO, maxfragsperpacket,
    CTLFLAG_RW, maxfragsperpacket, 0,
    "Maximum number of IPv4 fragments allowed per packet");

struct callout	ipport_tick_callout;

#ifdef IPCTL_DEFMTU
SYSCTL_INT(_net_inet_ip, IPCTL_DEFMTU, mtu, CTLFLAG_RW,
    &ip_mtu, 0, "Default MTU");
#endif

#ifdef IPSTEALTH
SYSCTL_V_INT(V_NET, vnet_inet, _net_inet_ip, OID_AUTO, stealth, CTLFLAG_RW,
    ipstealth, 0, "IP stealth mode, no TTL decrementation on forwarding");
#endif
#ifdef FLOWTABLE
#ifdef VIMAGE_GLOBALS
static int ip_output_flowtable_size;
struct flowtable *ip_ft;
#endif
SYSCTL_V_INT(V_NET, vnet_inet, _net_inet_ip, OID_AUTO, output_flowtable_size,
    CTLFLAG_RDTUN, ip_output_flowtable_size, 2048,
    "number of entries in the per-cpu output flow caches");
#endif

#ifdef VIMAGE_GLOBALS
int fw_one_pass;
#endif

static void	ip_freef(struct ipqhead *, struct ipq *);

#ifndef VIMAGE_GLOBALS
static void vnet_inet_register(void);
 
static const vnet_modinfo_t vnet_inet_modinfo = {
	.vmi_id		= VNET_MOD_INET,
	.vmi_name	= "inet",
<<<<<<< HEAD
=======
	.vmi_size	= sizeof(struct vnet_inet)
>>>>>>> e93642ed
};
 
static void vnet_inet_register()
{
  
	vnet_mod_register(&vnet_inet_modinfo);
}
 
SYSINIT(inet, SI_SUB_PROTO_BEGIN, SI_ORDER_FIRST, vnet_inet_register, 0);
#endif

<<<<<<< HEAD
=======
static int
sysctl_netinet_intr_queue_maxlen(SYSCTL_HANDLER_ARGS)
{
	int error, qlimit;

	netisr_getqlimit(&ip_nh, &qlimit);
	error = sysctl_handle_int(oidp, &qlimit, 0, req);
	if (error || !req->newptr)
		return (error);
	if (qlimit < 1)
		return (EINVAL);
	return (netisr_setqlimit(&ip_nh, qlimit));
}
SYSCTL_PROC(_net_inet_ip, IPCTL_INTRQMAXLEN, intr_queue_maxlen,
    CTLTYPE_INT|CTLFLAG_RW, 0, 0, sysctl_netinet_intr_queue_maxlen, "I",
    "Maximum size of the IP input queue");

static int
sysctl_netinet_intr_queue_drops(SYSCTL_HANDLER_ARGS)
{
	u_int64_t qdrops_long;
	int error, qdrops;

	netisr_getqdrops(&ip_nh, &qdrops_long);
	qdrops = qdrops_long;
	error = sysctl_handle_int(oidp, &qdrops, 0, req);
	if (error || !req->newptr)
		return (error);
	if (qdrops != 0)
		return (EINVAL);
	netisr_clearqdrops(&ip_nh);
	return (0);
}

SYSCTL_PROC(_net_inet_ip, IPCTL_INTRQDROPS, intr_queue_drops,
    CTLTYPE_INT|CTLFLAG_RD, 0, 0, sysctl_netinet_intr_queue_drops, "I",
    "Number of packets dropped from the IP input queue");

>>>>>>> e93642ed
/*
 * IP initialization: fill in IP protocol switch table.
 * All protocols not implemented in kernel go to raw IP protocol handler.
 */
void
ip_init(void)
{
	INIT_VNET_INET(curvnet);
	struct protosw *pr;
	int i;

	V_ipsendredirects = 1; /* XXX */
	V_ip_checkinterface = 0;
	V_ip_keepfaith = 0;
	V_ip_sendsourcequench = 0;
	V_rsvp_on = 0;
	V_ip_defttl = IPDEFTTL;
	V_ip_do_randomid = 0;
	V_ip_id = time_second & 0xffff;
	V_ipforwarding = 0;
	V_ipstealth = 0;
	V_nipq = 0;	/* Total # of reass queues */

	V_ipport_lowfirstauto = IPPORT_RESERVED - 1;	/* 1023 */
	V_ipport_lowlastauto = IPPORT_RESERVEDSTART;	/* 600 */
	V_ipport_firstauto = IPPORT_EPHEMERALFIRST;	/* 10000 */
	V_ipport_lastauto = IPPORT_EPHEMERALLAST;	/* 65535 */
	V_ipport_hifirstauto = IPPORT_HIFIRSTAUTO;	/* 49152 */
	V_ipport_hilastauto = IPPORT_HILASTAUTO;	/* 65535 */
	V_ipport_reservedhigh = IPPORT_RESERVED - 1;	/* 1023 */
	V_ipport_reservedlow = 0;
	V_ipport_randomized = 1;	/* user controlled via sysctl */
	V_ipport_randomcps = 10;	/* user controlled via sysctl */
	V_ipport_randomtime = 45;	/* user controlled via sysctl */
	V_ipport_stoprandom = 0;	/* toggled by ipport_tick */

	V_fw_one_pass = 1;

#ifdef NOTYET
	/* XXX global static but not instantiated in this file */
	V_ipfastforward_active = 0;
	V_subnetsarelocal = 0;
	V_sameprefixcarponly = 0;
#endif

	TAILQ_INIT(&V_in_ifaddrhead);
	V_in_ifaddrhashtbl = hashinit(INADDR_NHASH, M_IFADDR, &V_in_ifaddrhmask);

	/* Initialize IP reassembly queue. */
	for (i = 0; i < IPREASS_NHASH; i++)
		TAILQ_INIT(&V_ipq[i]);
	V_maxnipq = nmbclusters / 32;
	V_maxfragsperpacket = 16;
	V_ipq_zone = uma_zcreate("ipq", sizeof(struct ipq), NULL, NULL, NULL,
	    NULL, UMA_ALIGN_PTR, 0);
	maxnipq_update();

#ifdef FLOWTABLE
	V_ip_output_flowtable_size = 2048;
	TUNABLE_INT_FETCH("net.inet.ip.output_flowtable_size",
	    &V_ip_output_flowtable_size);
	V_ip_ft = flowtable_alloc(V_ip_output_flowtable_size, FL_PCPU);
#endif

	/* Skip initialization of globals for non-default instances. */
	if (!IS_DEFAULT_VNET(curvnet))
		return;

	pr = pffindproto(PF_INET, IPPROTO_RAW, SOCK_RAW);
	if (pr == NULL)
		panic("ip_init: PF_INET not found");

	/* Initialize the entire ip_protox[] array to IPPROTO_RAW. */
	for (i = 0; i < IPPROTO_MAX; i++)
		ip_protox[i] = pr - inetsw;
	/*
	 * Cycle through IP protocols and put them into the appropriate place
	 * in ip_protox[].
	 */
	for (pr = inetdomain.dom_protosw;
	    pr < inetdomain.dom_protoswNPROTOSW; pr++)
		if (pr->pr_domain->dom_family == PF_INET &&
		    pr->pr_protocol && pr->pr_protocol != IPPROTO_RAW) {
			/* Be careful to only index valid IP protocols. */
			if (pr->pr_protocol < IPPROTO_MAX)
				ip_protox[pr->pr_protocol] = pr - inetsw;
		}

	/* Initialize packet filter hooks. */
	inet_pfil_hook.ph_type = PFIL_TYPE_AF;
	inet_pfil_hook.ph_af = AF_INET;
	if ((i = pfil_head_register(&inet_pfil_hook)) != 0)
		printf("%s: WARNING: unable to register pfil hook, "
			"error %d\n", __func__, i);

	/* Start ipport_tick. */
	callout_init(&ipport_tick_callout, CALLOUT_MPSAFE);
	callout_reset(&ipport_tick_callout, 1, ipport_tick, NULL);
	EVENTHANDLER_REGISTER(shutdown_pre_sync, ip_fini, NULL,
		SHUTDOWN_PRI_DEFAULT);
	EVENTHANDLER_REGISTER(nmbclusters_change, ipq_zone_change,
		NULL, EVENTHANDLER_PRI_ANY);

	/* Initialize various other remaining things. */
	IPQ_LOCK_INIT();
	netisr_register(&ip_nh);
}

void
ip_fini(void *xtp)
{

	callout_stop(&ipport_tick_callout);
}

/*
 * Ip input routine.  Checksum and byte swap header.  If fragmented
 * try to reassemble.  Process options.  Pass to next level.
 */
void
ip_input(struct mbuf *m)
{
	INIT_VNET_INET(curvnet);
	struct ip *ip = NULL;
	struct in_ifaddr *ia = NULL;
	struct ifaddr *ifa;
	struct ifnet *ifp;
	int    checkif, hlen = 0;
	u_short sum;
	int dchg = 0;				/* dest changed after fw */
	struct in_addr odst;			/* original dst address */

	M_ASSERTPKTHDR(m);

	if (m->m_flags & M_FASTFWD_OURS) {
		/*
		 * Firewall or NAT changed destination to local.
		 * We expect ip_len and ip_off to be in host byte order.
		 */
		m->m_flags &= ~M_FASTFWD_OURS;
		/* Set up some basics that will be used later. */
		ip = mtod(m, struct ip *);
		hlen = ip->ip_hl << 2;
		goto ours;
	}

	IPSTAT_INC(ips_total);

	if (m->m_pkthdr.len < sizeof(struct ip))
		goto tooshort;

	if (m->m_len < sizeof (struct ip) &&
	    (m = m_pullup(m, sizeof (struct ip))) == NULL) {
		IPSTAT_INC(ips_toosmall);
		return;
	}
	ip = mtod(m, struct ip *);

	if (ip->ip_v != IPVERSION) {
		IPSTAT_INC(ips_badvers);
		goto bad;
	}

	hlen = ip->ip_hl << 2;
	if (hlen < sizeof(struct ip)) {	/* minimum header length */
		IPSTAT_INC(ips_badhlen);
		goto bad;
	}
	if (hlen > m->m_len) {
		if ((m = m_pullup(m, hlen)) == NULL) {
			IPSTAT_INC(ips_badhlen);
			return;
		}
		ip = mtod(m, struct ip *);
	}

	/* 127/8 must not appear on wire - RFC1122 */
	ifp = m->m_pkthdr.rcvif;
	if ((ntohl(ip->ip_dst.s_addr) >> IN_CLASSA_NSHIFT) == IN_LOOPBACKNET ||
	    (ntohl(ip->ip_src.s_addr) >> IN_CLASSA_NSHIFT) == IN_LOOPBACKNET) {
<<<<<<< HEAD
		if ((m->m_pkthdr.rcvif->if_flags & IFF_LOOPBACK) == 0) {
=======
		if ((ifp->if_flags & IFF_LOOPBACK) == 0) {
>>>>>>> e93642ed
			IPSTAT_INC(ips_badaddr);
			goto bad;
		}
	}

	if (m->m_pkthdr.csum_flags & CSUM_IP_CHECKED) {
		sum = !(m->m_pkthdr.csum_flags & CSUM_IP_VALID);
	} else {
		if (hlen == sizeof(struct ip)) {
			sum = in_cksum_hdr(ip);
		} else {
			sum = in_cksum(m, hlen);
		}
	}
	if (sum) {
		IPSTAT_INC(ips_badsum);
		goto bad;
	}

#ifdef ALTQ
	if (altq_input != NULL && (*altq_input)(m, AF_INET) == 0)
		/* packet is dropped by traffic conditioner */
		return;
#endif

	/*
	 * Convert fields to host representation.
	 */
	ip->ip_len = ntohs(ip->ip_len);
	if (ip->ip_len < hlen) {
		IPSTAT_INC(ips_badlen);
		goto bad;
	}
	ip->ip_off = ntohs(ip->ip_off);

	/*
	 * Check that the amount of data in the buffers
	 * is as at least much as the IP header would have us expect.
	 * Trim mbufs if longer than we expect.
	 * Drop packet if shorter than we expect.
	 */
	if (m->m_pkthdr.len < ip->ip_len) {
tooshort:
		IPSTAT_INC(ips_tooshort);
		goto bad;
	}
	if (m->m_pkthdr.len > ip->ip_len) {
		if (m->m_len == m->m_pkthdr.len) {
			m->m_len = ip->ip_len;
			m->m_pkthdr.len = ip->ip_len;
		} else
			m_adj(m, ip->ip_len - m->m_pkthdr.len);
	}
#ifdef IPSEC
	/*
	 * Bypass packet filtering for packets from a tunnel (gif).
	 */
	if (ip_ipsec_filtertunnel(m))
		goto passin;
#endif /* IPSEC */

	/*
	 * Run through list of hooks for input packets.
	 *
	 * NB: Beware of the destination address changing (e.g.
	 *     by NAT rewriting).  When this happens, tell
	 *     ip_forward to do the right thing.
	 */

	/* Jump over all PFIL processing if hooks are not active. */
	if (!PFIL_HOOKED(&inet_pfil_hook))
		goto passin;

	odst = ip->ip_dst;
	if (pfil_run_hooks(&inet_pfil_hook, &m, ifp, PFIL_IN, NULL) != 0)
		return;
	if (m == NULL)			/* consumed by filter */
		return;

	ip = mtod(m, struct ip *);
	dchg = (odst.s_addr != ip->ip_dst.s_addr);
	ifp = m->m_pkthdr.rcvif;

#ifdef IPFIREWALL_FORWARD
	if (m->m_flags & M_FASTFWD_OURS) {
		m->m_flags &= ~M_FASTFWD_OURS;
		goto ours;
	}
	if ((dchg = (m_tag_find(m, PACKET_TAG_IPFORWARD, NULL) != NULL)) != 0) {
		/*
		 * Directly ship on the packet.  This allows to forward packets
		 * that were destined for us to some other directly connected
		 * host.
		 */
		ip_forward(m, dchg);
		return;
	}
#endif /* IPFIREWALL_FORWARD */

passin:
	/*
	 * Process options and, if not destined for us,
	 * ship it on.  ip_dooptions returns 1 when an
	 * error was detected (causing an icmp message
	 * to be sent and the original packet to be freed).
	 */
	if (hlen > sizeof (struct ip) && ip_dooptions(m, 0))
		return;

        /* greedy RSVP, snatches any PATH packet of the RSVP protocol and no
         * matter if it is destined to another node, or whether it is 
         * a multicast one, RSVP wants it! and prevents it from being forwarded
         * anywhere else. Also checks if the rsvp daemon is running before
	 * grabbing the packet.
         */
	if (V_rsvp_on && ip->ip_p==IPPROTO_RSVP) 
		goto ours;

	/*
	 * Check our list of addresses, to see if the packet is for us.
	 * If we don't have any addresses, assume any unicast packet
	 * we receive might be for us (and let the upper layers deal
	 * with it).
	 */
	if (TAILQ_EMPTY(&V_in_ifaddrhead) &&
	    (m->m_flags & (M_MCAST|M_BCAST)) == 0)
		goto ours;

	/*
	 * Enable a consistency check between the destination address
	 * and the arrival interface for a unicast packet (the RFC 1122
	 * strong ES model) if IP forwarding is disabled and the packet
	 * is not locally generated and the packet is not subject to
	 * 'ipfw fwd'.
	 *
	 * XXX - Checking also should be disabled if the destination
	 * address is ipnat'ed to a different interface.
	 *
	 * XXX - Checking is incompatible with IP aliases added
	 * to the loopback interface instead of the interface where
	 * the packets are received.
	 *
	 * XXX - This is the case for carp vhost IPs as well so we
	 * insert a workaround. If the packet got here, we already
	 * checked with carp_iamatch() and carp_forus().
	 */
	checkif = V_ip_checkinterface && (V_ipforwarding == 0) && 
	    ifp != NULL && ((ifp->if_flags & IFF_LOOPBACK) == 0) &&
#ifdef DEV_CARP
	    !ifp->if_carp &&
#endif
	    (dchg == 0);

	/*
	 * Check for exact addresses in the hash bucket.
	 */
	LIST_FOREACH(ia, INADDR_HASH(ip->ip_dst.s_addr), ia_hash) {
		/*
		 * If the address matches, verify that the packet
		 * arrived via the correct interface if checking is
		 * enabled.
		 */
		if (IA_SIN(ia)->sin_addr.s_addr == ip->ip_dst.s_addr && 
		    (!checkif || ia->ia_ifp == ifp)) {
			ifa_ref(&ia->ia_ifa);
			goto ours;
		}
	}
	/*
	 * Check for broadcast addresses.
	 *
	 * Only accept broadcast packets that arrive via the matching
	 * interface.  Reception of forwarded directed broadcasts would
	 * be handled via ip_forward() and ether_output() with the loopback
	 * into the stack for SIMPLEX interfaces handled by ether_output().
	 */
	if (ifp != NULL && ifp->if_flags & IFF_BROADCAST) {
		IF_ADDR_LOCK(ifp);
	        TAILQ_FOREACH(ifa, &ifp->if_addrhead, ifa_link) {
			if (ifa->ifa_addr->sa_family != AF_INET)
				continue;
			ia = ifatoia(ifa);
			if (satosin(&ia->ia_broadaddr)->sin_addr.s_addr ==
			    ip->ip_dst.s_addr) {
				ifa_ref(ifa);
				IF_ADDR_UNLOCK(ifp);
				goto ours;
			}
			if (ia->ia_netbroadcast.s_addr == ip->ip_dst.s_addr) {
				ifa_ref(ifa);
				IF_ADDR_UNLOCK(ifp);
				goto ours;
			}
#ifdef BOOTP_COMPAT
			if (IA_SIN(ia)->sin_addr.s_addr == INADDR_ANY) {
				ifa_ref(ifa);
				IF_ADDR_UNLOCK(ifp);
				goto ours;
			}
#endif
		}
		IF_ADDR_UNLOCK(ifp);
	}
	/* RFC 3927 2.7: Do not forward datagrams for 169.254.0.0/16. */
	if (IN_LINKLOCAL(ntohl(ip->ip_dst.s_addr))) {
		IPSTAT_INC(ips_cantforward);
		m_freem(m);
		return;
	}
	if (IN_MULTICAST(ntohl(ip->ip_dst.s_addr))) {
		if (V_ip_mrouter) {
			/*
			 * If we are acting as a multicast router, all
			 * incoming multicast packets are passed to the
			 * kernel-level multicast forwarding function.
			 * The packet is returned (relatively) intact; if
			 * ip_mforward() returns a non-zero value, the packet
			 * must be discarded, else it may be accepted below.
			 */
<<<<<<< HEAD
			if (ip_mforward &&
			    ip_mforward(ip, m->m_pkthdr.rcvif, m, 0) != 0) {
=======
			if (ip_mforward && ip_mforward(ip, ifp, m, 0) != 0) {
>>>>>>> e93642ed
				IPSTAT_INC(ips_cantforward);
				m_freem(m);
				return;
			}

			/*
			 * The process-level routing daemon needs to receive
			 * all multicast IGMP packets, whether or not this
			 * host belongs to their destination groups.
			 */
			if (ip->ip_p == IPPROTO_IGMP)
				goto ours;
			IPSTAT_INC(ips_forward);
		}
		/*
		 * Assume the packet is for us, to avoid prematurely taking
		 * a lock on the in_multi hash. Protocols must perform
		 * their own filtering and update statistics accordingly.
		 */
		goto ours;
	}
	if (ip->ip_dst.s_addr == (u_long)INADDR_BROADCAST)
		goto ours;
	if (ip->ip_dst.s_addr == INADDR_ANY)
		goto ours;

	/*
	 * FAITH(Firewall Aided Internet Translator)
	 */
	if (ifp && ifp->if_type == IFT_FAITH) {
		if (V_ip_keepfaith) {
			if (ip->ip_p == IPPROTO_TCP || ip->ip_p == IPPROTO_ICMP) 
				goto ours;
		}
		m_freem(m);
		return;
	}

	/*
	 * Not for us; forward if possible and desirable.
	 */
	if (V_ipforwarding == 0) {
		IPSTAT_INC(ips_cantforward);
		m_freem(m);
	} else {
#ifdef IPSEC
		if (ip_ipsec_fwd(m))
			goto bad;
#endif /* IPSEC */
		ip_forward(m, dchg);
	}
	return;

ours:
#ifdef IPSTEALTH
	/*
	 * IPSTEALTH: Process non-routing options only
	 * if the packet is destined for us.
	 */
	if (V_ipstealth && hlen > sizeof (struct ip) &&
	    ip_dooptions(m, 1))
		return;
#endif /* IPSTEALTH */

	/* Count the packet in the ip address stats */
	if (ia != NULL) {
		ia->ia_ifa.if_ipackets++;
		ia->ia_ifa.if_ibytes += m->m_pkthdr.len;
		ifa_free(&ia->ia_ifa);
	}

	/*
	 * Attempt reassembly; if it succeeds, proceed.
	 * ip_reass() will return a different mbuf.
	 */
	if (ip->ip_off & (IP_MF | IP_OFFMASK)) {
		m = ip_reass(m);
		if (m == NULL)
			return;
		ip = mtod(m, struct ip *);
		/* Get the header length of the reassembled packet */
		hlen = ip->ip_hl << 2;
	}

	/*
	 * Further protocols expect the packet length to be w/o the
	 * IP header.
	 */
	ip->ip_len -= hlen;

#ifdef IPSEC
	/*
	 * enforce IPsec policy checking if we are seeing last header.
	 * note that we do not visit this with protocols with pcb layer
	 * code - like udp/tcp/raw ip.
	 */
	if (ip_ipsec_input(m))
		goto bad;
#endif /* IPSEC */

	/*
	 * Switch out to protocol's input routine.
	 */
	IPSTAT_INC(ips_delivered);

	(*inetsw[ip_protox[ip->ip_p]].pr_input)(m, hlen);
	return;
bad:
	m_freem(m);
}

/*
 * After maxnipq has been updated, propagate the change to UMA.  The UMA zone
 * max has slightly different semantics than the sysctl, for historical
 * reasons.
 */
static void
maxnipq_update(void)
{
	INIT_VNET_INET(curvnet);

	/*
	 * -1 for unlimited allocation.
	 */
	if (V_maxnipq < 0)
		uma_zone_set_max(V_ipq_zone, 0);
	/*
	 * Positive number for specific bound.
	 */
	if (V_maxnipq > 0)
		uma_zone_set_max(V_ipq_zone, V_maxnipq);
	/*
	 * Zero specifies no further fragment queue allocation -- set the
	 * bound very low, but rely on implementation elsewhere to actually
	 * prevent allocation and reclaim current queues.
	 */
	if (V_maxnipq == 0)
		uma_zone_set_max(V_ipq_zone, 1);
}

static void
ipq_zone_change(void *tag)
{
	INIT_VNET_INET(curvnet);

	if (V_maxnipq > 0 && V_maxnipq < (nmbclusters / 32)) {
		V_maxnipq = nmbclusters / 32;
		maxnipq_update();
	}
}

static int
sysctl_maxnipq(SYSCTL_HANDLER_ARGS)
{
	INIT_VNET_INET(curvnet);
	int error, i;

	i = V_maxnipq;
	error = sysctl_handle_int(oidp, &i, 0, req);
	if (error || !req->newptr)
		return (error);

	/*
	 * XXXRW: Might be a good idea to sanity check the argument and place
	 * an extreme upper bound.
	 */
	if (i < -1)
		return (EINVAL);
	V_maxnipq = i;
	maxnipq_update();
	return (0);
}

SYSCTL_PROC(_net_inet_ip, OID_AUTO, maxfragpackets, CTLTYPE_INT|CTLFLAG_RW,
    NULL, 0, sysctl_maxnipq, "I",
    "Maximum number of IPv4 fragment reassembly queue entries");

/*
 * Take incoming datagram fragment and try to reassemble it into
 * whole datagram.  If the argument is the first fragment or one
 * in between the function will return NULL and store the mbuf
 * in the fragment chain.  If the argument is the last fragment
 * the packet will be reassembled and the pointer to the new
 * mbuf returned for further processing.  Only m_tags attached
 * to the first packet/fragment are preserved.
 * The IP header is *NOT* adjusted out of iplen.
 */
struct mbuf *
ip_reass(struct mbuf *m)
{
	INIT_VNET_INET(curvnet);
	struct ip *ip;
	struct mbuf *p, *q, *nq, *t;
	struct ipq *fp = NULL;
	struct ipqhead *head;
	int i, hlen, next;
	u_int8_t ecn, ecn0;
	u_short hash;

	/* If maxnipq or maxfragsperpacket are 0, never accept fragments. */
	if (V_maxnipq == 0 || V_maxfragsperpacket == 0) {
		IPSTAT_INC(ips_fragments);
		IPSTAT_INC(ips_fragdropped);
		m_freem(m);
		return (NULL);
	}

	ip = mtod(m, struct ip *);
	hlen = ip->ip_hl << 2;

	hash = IPREASS_HASH(ip->ip_src.s_addr, ip->ip_id);
	head = &V_ipq[hash];
	IPQ_LOCK();

	/*
	 * Look for queue of fragments
	 * of this datagram.
	 */
	TAILQ_FOREACH(fp, head, ipq_list)
		if (ip->ip_id == fp->ipq_id &&
		    ip->ip_src.s_addr == fp->ipq_src.s_addr &&
		    ip->ip_dst.s_addr == fp->ipq_dst.s_addr &&
#ifdef MAC
		    mac_ipq_match(m, fp) &&
#endif
		    ip->ip_p == fp->ipq_p)
			goto found;

	fp = NULL;

	/*
	 * Attempt to trim the number of allocated fragment queues if it
	 * exceeds the administrative limit.
	 */
	if ((V_nipq > V_maxnipq) && (V_maxnipq > 0)) {
		/*
		 * drop something from the tail of the current queue
		 * before proceeding further
		 */
		struct ipq *q = TAILQ_LAST(head, ipqhead);
		if (q == NULL) {   /* gak */
			for (i = 0; i < IPREASS_NHASH; i++) {
				struct ipq *r = TAILQ_LAST(&V_ipq[i], ipqhead);
				if (r) {
					IPSTAT_ADD(ips_fragtimeout,
					    r->ipq_nfrags);
					ip_freef(&V_ipq[i], r);
					break;
				}
			}
		} else {
			IPSTAT_ADD(ips_fragtimeout, q->ipq_nfrags);
			ip_freef(head, q);
		}
	}

found:
	/*
	 * Adjust ip_len to not reflect header,
	 * convert offset of this to bytes.
	 */
	ip->ip_len -= hlen;
	if (ip->ip_off & IP_MF) {
		/*
		 * Make sure that fragments have a data length
		 * that's a non-zero multiple of 8 bytes.
		 */
		if (ip->ip_len == 0 || (ip->ip_len & 0x7) != 0) {
			IPSTAT_INC(ips_toosmall); /* XXX */
			goto dropfrag;
		}
		m->m_flags |= M_FRAG;
	} else
		m->m_flags &= ~M_FRAG;
	ip->ip_off <<= 3;


	/*
	 * Attempt reassembly; if it succeeds, proceed.
	 * ip_reass() will return a different mbuf.
	 */
	IPSTAT_INC(ips_fragments);
	m->m_pkthdr.header = ip;

	/* Previous ip_reass() started here. */
	/*
	 * Presence of header sizes in mbufs
	 * would confuse code below.
	 */
	m->m_data += hlen;
	m->m_len -= hlen;

	/*
	 * If first fragment to arrive, create a reassembly queue.
	 */
	if (fp == NULL) {
		fp = uma_zalloc(V_ipq_zone, M_NOWAIT);
		if (fp == NULL)
			goto dropfrag;
#ifdef MAC
		if (mac_ipq_init(fp, M_NOWAIT) != 0) {
			uma_zfree(V_ipq_zone, fp);
			fp = NULL;
			goto dropfrag;
		}
		mac_ipq_create(m, fp);
#endif
		TAILQ_INSERT_HEAD(head, fp, ipq_list);
		V_nipq++;
		fp->ipq_nfrags = 1;
		fp->ipq_ttl = IPFRAGTTL;
		fp->ipq_p = ip->ip_p;
		fp->ipq_id = ip->ip_id;
		fp->ipq_src = ip->ip_src;
		fp->ipq_dst = ip->ip_dst;
		fp->ipq_frags = m;
		m->m_nextpkt = NULL;
		goto done;
	} else {
		fp->ipq_nfrags++;
#ifdef MAC
		mac_ipq_update(m, fp);
#endif
	}

#define GETIP(m)	((struct ip*)((m)->m_pkthdr.header))

	/*
	 * Handle ECN by comparing this segment with the first one;
	 * if CE is set, do not lose CE.
	 * drop if CE and not-ECT are mixed for the same packet.
	 */
	ecn = ip->ip_tos & IPTOS_ECN_MASK;
	ecn0 = GETIP(fp->ipq_frags)->ip_tos & IPTOS_ECN_MASK;
	if (ecn == IPTOS_ECN_CE) {
		if (ecn0 == IPTOS_ECN_NOTECT)
			goto dropfrag;
		if (ecn0 != IPTOS_ECN_CE)
			GETIP(fp->ipq_frags)->ip_tos |= IPTOS_ECN_CE;
	}
	if (ecn == IPTOS_ECN_NOTECT && ecn0 != IPTOS_ECN_NOTECT)
		goto dropfrag;

	/*
	 * Find a segment which begins after this one does.
	 */
	for (p = NULL, q = fp->ipq_frags; q; p = q, q = q->m_nextpkt)
		if (GETIP(q)->ip_off > ip->ip_off)
			break;

	/*
	 * If there is a preceding segment, it may provide some of
	 * our data already.  If so, drop the data from the incoming
	 * segment.  If it provides all of our data, drop us, otherwise
	 * stick new segment in the proper place.
	 *
	 * If some of the data is dropped from the the preceding
	 * segment, then it's checksum is invalidated.
	 */
	if (p) {
		i = GETIP(p)->ip_off + GETIP(p)->ip_len - ip->ip_off;
		if (i > 0) {
			if (i >= ip->ip_len)
				goto dropfrag;
			m_adj(m, i);
			m->m_pkthdr.csum_flags = 0;
			ip->ip_off += i;
			ip->ip_len -= i;
		}
		m->m_nextpkt = p->m_nextpkt;
		p->m_nextpkt = m;
	} else {
		m->m_nextpkt = fp->ipq_frags;
		fp->ipq_frags = m;
	}

	/*
	 * While we overlap succeeding segments trim them or,
	 * if they are completely covered, dequeue them.
	 */
	for (; q != NULL && ip->ip_off + ip->ip_len > GETIP(q)->ip_off;
	     q = nq) {
		i = (ip->ip_off + ip->ip_len) - GETIP(q)->ip_off;
		if (i < GETIP(q)->ip_len) {
			GETIP(q)->ip_len -= i;
			GETIP(q)->ip_off += i;
			m_adj(q, i);
			q->m_pkthdr.csum_flags = 0;
			break;
		}
		nq = q->m_nextpkt;
		m->m_nextpkt = nq;
		IPSTAT_INC(ips_fragdropped);
		fp->ipq_nfrags--;
		m_freem(q);
	}

	/*
	 * Check for complete reassembly and perform frag per packet
	 * limiting.
	 *
	 * Frag limiting is performed here so that the nth frag has
	 * a chance to complete the packet before we drop the packet.
	 * As a result, n+1 frags are actually allowed per packet, but
	 * only n will ever be stored. (n = maxfragsperpacket.)
	 *
	 */
	next = 0;
	for (p = NULL, q = fp->ipq_frags; q; p = q, q = q->m_nextpkt) {
		if (GETIP(q)->ip_off != next) {
			if (fp->ipq_nfrags > V_maxfragsperpacket) {
				IPSTAT_ADD(ips_fragdropped, fp->ipq_nfrags);
				ip_freef(head, fp);
			}
			goto done;
		}
		next += GETIP(q)->ip_len;
	}
	/* Make sure the last packet didn't have the IP_MF flag */
	if (p->m_flags & M_FRAG) {
		if (fp->ipq_nfrags > V_maxfragsperpacket) {
			IPSTAT_ADD(ips_fragdropped, fp->ipq_nfrags);
			ip_freef(head, fp);
		}
		goto done;
	}

	/*
	 * Reassembly is complete.  Make sure the packet is a sane size.
	 */
	q = fp->ipq_frags;
	ip = GETIP(q);
	if (next + (ip->ip_hl << 2) > IP_MAXPACKET) {
		IPSTAT_INC(ips_toolong);
		IPSTAT_ADD(ips_fragdropped, fp->ipq_nfrags);
		ip_freef(head, fp);
		goto done;
	}

	/*
	 * Concatenate fragments.
	 */
	m = q;
	t = m->m_next;
	m->m_next = NULL;
	m_cat(m, t);
	nq = q->m_nextpkt;
	q->m_nextpkt = NULL;
	for (q = nq; q != NULL; q = nq) {
		nq = q->m_nextpkt;
		q->m_nextpkt = NULL;
		m->m_pkthdr.csum_flags &= q->m_pkthdr.csum_flags;
		m->m_pkthdr.csum_data += q->m_pkthdr.csum_data;
		m_cat(m, q);
	}
	/*
	 * In order to do checksumming faster we do 'end-around carry' here
	 * (and not in for{} loop), though it implies we are not going to
	 * reassemble more than 64k fragments.
	 */
	m->m_pkthdr.csum_data =
	    (m->m_pkthdr.csum_data & 0xffff) + (m->m_pkthdr.csum_data >> 16);
#ifdef MAC
	mac_ipq_reassemble(fp, m);
	mac_ipq_destroy(fp);
#endif

	/*
	 * Create header for new ip packet by modifying header of first
	 * packet;  dequeue and discard fragment reassembly header.
	 * Make header visible.
	 */
	ip->ip_len = (ip->ip_hl << 2) + next;
	ip->ip_src = fp->ipq_src;
	ip->ip_dst = fp->ipq_dst;
	TAILQ_REMOVE(head, fp, ipq_list);
	V_nipq--;
	uma_zfree(V_ipq_zone, fp);
	m->m_len += (ip->ip_hl << 2);
	m->m_data -= (ip->ip_hl << 2);
	/* some debugging cruft by sklower, below, will go away soon */
	if (m->m_flags & M_PKTHDR)	/* XXX this should be done elsewhere */
		m_fixhdr(m);
	IPSTAT_INC(ips_reassembled);
	IPQ_UNLOCK();
	return (m);

dropfrag:
	IPSTAT_INC(ips_fragdropped);
	if (fp != NULL)
		fp->ipq_nfrags--;
	m_freem(m);
done:
	IPQ_UNLOCK();
	return (NULL);

#undef GETIP
}

/*
 * Free a fragment reassembly header and all
 * associated datagrams.
 */
static void
ip_freef(struct ipqhead *fhp, struct ipq *fp)
{
	INIT_VNET_INET(curvnet);
	struct mbuf *q;

	IPQ_LOCK_ASSERT();

	while (fp->ipq_frags) {
		q = fp->ipq_frags;
		fp->ipq_frags = q->m_nextpkt;
		m_freem(q);
	}
	TAILQ_REMOVE(fhp, fp, ipq_list);
	uma_zfree(V_ipq_zone, fp);
	V_nipq--;
}

/*
 * IP timer processing;
 * if a timer expires on a reassembly
 * queue, discard it.
 */
void
ip_slowtimo(void)
{
	VNET_ITERATOR_DECL(vnet_iter);
	struct ipq *fp;
	int i;

	IPQ_LOCK();
	VNET_LIST_RLOCK();
	VNET_FOREACH(vnet_iter) {
		CURVNET_SET(vnet_iter);
		INIT_VNET_INET(vnet_iter);
		for (i = 0; i < IPREASS_NHASH; i++) {
			for(fp = TAILQ_FIRST(&V_ipq[i]); fp;) {
				struct ipq *fpp;

				fpp = fp;
				fp = TAILQ_NEXT(fp, ipq_list);
				if(--fpp->ipq_ttl == 0) {
					IPSTAT_ADD(ips_fragtimeout,
					    fpp->ipq_nfrags);
					ip_freef(&V_ipq[i], fpp);
				}
			}
		}
		/*
		 * If we are over the maximum number of fragments
		 * (due to the limit being lowered), drain off
		 * enough to get down to the new limit.
		 */
		if (V_maxnipq >= 0 && V_nipq > V_maxnipq) {
			for (i = 0; i < IPREASS_NHASH; i++) {
				while (V_nipq > V_maxnipq &&
				    !TAILQ_EMPTY(&V_ipq[i])) {
					IPSTAT_ADD(ips_fragdropped,
					    TAILQ_FIRST(&V_ipq[i])->ipq_nfrags);
					ip_freef(&V_ipq[i],
					    TAILQ_FIRST(&V_ipq[i]));
				}
			}
		}
		CURVNET_RESTORE();
	}
	VNET_LIST_RUNLOCK();
	IPQ_UNLOCK();
}

/*
 * Drain off all datagram fragments.
 */
void
ip_drain(void)
{
	VNET_ITERATOR_DECL(vnet_iter);
	int     i;

	IPQ_LOCK();
	VNET_LIST_RLOCK();
	VNET_FOREACH(vnet_iter) {
		CURVNET_SET(vnet_iter);
		INIT_VNET_INET(vnet_iter);
		for (i = 0; i < IPREASS_NHASH; i++) {
			while(!TAILQ_EMPTY(&V_ipq[i])) {
				IPSTAT_ADD(ips_fragdropped,
				    TAILQ_FIRST(&V_ipq[i])->ipq_nfrags);
				ip_freef(&V_ipq[i], TAILQ_FIRST(&V_ipq[i]));
			}
		}
		CURVNET_RESTORE();
	}
	VNET_LIST_RUNLOCK();
	IPQ_UNLOCK();
	in_rtqdrain();
}

/*
 * The protocol to be inserted into ip_protox[] must be already registered
 * in inetsw[], either statically or through pf_proto_register().
 */
int
ipproto_register(u_char ipproto)
{
	struct protosw *pr;

	/* Sanity checks. */
	if (ipproto == 0)
		return (EPROTONOSUPPORT);

	/*
	 * The protocol slot must not be occupied by another protocol
	 * already.  An index pointing to IPPROTO_RAW is unused.
	 */
	pr = pffindproto(PF_INET, IPPROTO_RAW, SOCK_RAW);
	if (pr == NULL)
		return (EPFNOSUPPORT);
	if (ip_protox[ipproto] != pr - inetsw)	/* IPPROTO_RAW */
		return (EEXIST);

	/* Find the protocol position in inetsw[] and set the index. */
	for (pr = inetdomain.dom_protosw;
	     pr < inetdomain.dom_protoswNPROTOSW; pr++) {
		if (pr->pr_domain->dom_family == PF_INET &&
		    pr->pr_protocol && pr->pr_protocol == ipproto) {
			/* Be careful to only index valid IP protocols. */
			if (pr->pr_protocol < IPPROTO_MAX) {
				ip_protox[pr->pr_protocol] = pr - inetsw;
				return (0);
			} else
				return (EINVAL);
		}
	}
	return (EPROTONOSUPPORT);
}

int
ipproto_unregister(u_char ipproto)
{
	struct protosw *pr;

	/* Sanity checks. */
	if (ipproto == 0)
		return (EPROTONOSUPPORT);

	/* Check if the protocol was indeed registered. */
	pr = pffindproto(PF_INET, IPPROTO_RAW, SOCK_RAW);
	if (pr == NULL)
		return (EPFNOSUPPORT);
	if (ip_protox[ipproto] == pr - inetsw)  /* IPPROTO_RAW */
		return (ENOENT);

	/* Reset the protocol slot to IPPROTO_RAW. */
	ip_protox[ipproto] = pr - inetsw;
	return (0);
}

/*
 * Given address of next destination (final or next hop), return (referenced)
 * internet address info of interface to be used to get there.
 */
struct in_ifaddr *
ip_rtaddr(struct in_addr dst, u_int fibnum)
{
	struct route sro;
	struct sockaddr_in *sin;
	struct in_ifaddr *ifa;

	bzero(&sro, sizeof(sro));
	sin = (struct sockaddr_in *)&sro.ro_dst;
	sin->sin_family = AF_INET;
	sin->sin_len = sizeof(*sin);
	sin->sin_addr = dst;
	in_rtalloc_ign(&sro, 0, fibnum);

	if (sro.ro_rt == NULL)
		return (NULL);

	ifa = ifatoia(sro.ro_rt->rt_ifa);
	ifa_ref(&ifa->ia_ifa);
	RTFREE(sro.ro_rt);
	return (ifa);
}

u_char inetctlerrmap[PRC_NCMDS] = {
	0,		0,		0,		0,
	0,		EMSGSIZE,	EHOSTDOWN,	EHOSTUNREACH,
	EHOSTUNREACH,	EHOSTUNREACH,	ECONNREFUSED,	ECONNREFUSED,
	EMSGSIZE,	EHOSTUNREACH,	0,		0,
	0,		0,		EHOSTUNREACH,	0,
	ENOPROTOOPT,	ECONNREFUSED
};

/*
 * Forward a packet.  If some error occurs return the sender
 * an icmp packet.  Note we can't always generate a meaningful
 * icmp message because icmp doesn't have a large enough repertoire
 * of codes and types.
 *
 * If not forwarding, just drop the packet.  This could be confusing
 * if ipforwarding was zero but some routing protocol was advancing
 * us as a gateway to somewhere.  However, we must let the routing
 * protocol deal with that.
 *
 * The srcrt parameter indicates whether the packet is being forwarded
 * via a source route.
 */
void
ip_forward(struct mbuf *m, int srcrt)
{
	INIT_VNET_INET(curvnet);
	struct ip *ip = mtod(m, struct ip *);
	struct in_ifaddr *ia;
	struct mbuf *mcopy;
	struct in_addr dest;
	struct route ro;
	int error, type = 0, code = 0, mtu = 0;

	if (m->m_flags & (M_BCAST|M_MCAST) || in_canforward(ip->ip_dst) == 0) {
		IPSTAT_INC(ips_cantforward);
		m_freem(m);
		return;
	}
#ifdef IPSTEALTH
	if (!V_ipstealth) {
#endif
		if (ip->ip_ttl <= IPTTLDEC) {
			icmp_error(m, ICMP_TIMXCEED, ICMP_TIMXCEED_INTRANS,
			    0, 0);
			return;
		}
#ifdef IPSTEALTH
	}
#endif

	ia = ip_rtaddr(ip->ip_dst, M_GETFIB(m));
#ifndef IPSEC
	/*
	 * 'ia' may be NULL if there is no route for this destination.
	 * In case of IPsec, Don't discard it just yet, but pass it to
	 * ip_output in case of outgoing IPsec policy.
	 */
	if (!srcrt && ia == NULL) {
		icmp_error(m, ICMP_UNREACH, ICMP_UNREACH_HOST, 0, 0);
		return;
	}
#endif

	/*
	 * Save the IP header and at most 8 bytes of the payload,
	 * in case we need to generate an ICMP message to the src.
	 *
	 * XXX this can be optimized a lot by saving the data in a local
	 * buffer on the stack (72 bytes at most), and only allocating the
	 * mbuf if really necessary. The vast majority of the packets
	 * are forwarded without having to send an ICMP back (either
	 * because unnecessary, or because rate limited), so we are
	 * really we are wasting a lot of work here.
	 *
	 * We don't use m_copy() because it might return a reference
	 * to a shared cluster. Both this function and ip_output()
	 * assume exclusive access to the IP header in `m', so any
	 * data in a cluster may change before we reach icmp_error().
	 */
	MGETHDR(mcopy, M_DONTWAIT, m->m_type);
	if (mcopy != NULL && !m_dup_pkthdr(mcopy, m, M_DONTWAIT)) {
		/*
		 * It's probably ok if the pkthdr dup fails (because
		 * the deep copy of the tag chain failed), but for now
		 * be conservative and just discard the copy since
		 * code below may some day want the tags.
		 */
		m_free(mcopy);
		mcopy = NULL;
	}
	if (mcopy != NULL) {
		mcopy->m_len = min(ip->ip_len, M_TRAILINGSPACE(mcopy));
		mcopy->m_pkthdr.len = mcopy->m_len;
		m_copydata(m, 0, mcopy->m_len, mtod(mcopy, caddr_t));
	}

#ifdef IPSTEALTH
	if (!V_ipstealth) {
#endif
		ip->ip_ttl -= IPTTLDEC;
#ifdef IPSTEALTH
	}
#endif

	/*
	 * If forwarding packet using same interface that it came in on,
	 * perhaps should send a redirect to sender to shortcut a hop.
	 * Only send redirect if source is sending directly to us,
	 * and if packet was not source routed (or has any options).
	 * Also, don't send redirect if forwarding using a default route
	 * or a route modified by a redirect.
	 */
	dest.s_addr = 0;
	if (!srcrt && V_ipsendredirects &&
	    ia != NULL && ia->ia_ifp == m->m_pkthdr.rcvif) {
		struct sockaddr_in *sin;
		struct rtentry *rt;

		bzero(&ro, sizeof(ro));
		sin = (struct sockaddr_in *)&ro.ro_dst;
		sin->sin_family = AF_INET;
		sin->sin_len = sizeof(*sin);
		sin->sin_addr = ip->ip_dst;
		in_rtalloc_ign(&ro, 0, M_GETFIB(m));

		rt = ro.ro_rt;

		if (rt && (rt->rt_flags & (RTF_DYNAMIC|RTF_MODIFIED)) == 0 &&
		    satosin(rt_key(rt))->sin_addr.s_addr != 0) {
#define	RTA(rt)	((struct in_ifaddr *)(rt->rt_ifa))
			u_long src = ntohl(ip->ip_src.s_addr);

			if (RTA(rt) &&
			    (src & RTA(rt)->ia_subnetmask) == RTA(rt)->ia_subnet) {
				if (rt->rt_flags & RTF_GATEWAY)
					dest.s_addr = satosin(rt->rt_gateway)->sin_addr.s_addr;
				else
					dest.s_addr = ip->ip_dst.s_addr;
				/* Router requirements says to only send host redirects */
				type = ICMP_REDIRECT;
				code = ICMP_REDIRECT_HOST;
			}
		}
		if (rt)
			RTFREE(rt);
	}

	/*
	 * Try to cache the route MTU from ip_output so we can consider it for
	 * the ICMP_UNREACH_NEEDFRAG "Next-Hop MTU" field described in RFC1191.
	 */
	bzero(&ro, sizeof(ro));

	error = ip_output(m, NULL, &ro, IP_FORWARDING, NULL, NULL);

	if (error == EMSGSIZE && ro.ro_rt)
		mtu = ro.ro_rt->rt_rmx.rmx_mtu;
	if (ro.ro_rt)
		RTFREE(ro.ro_rt);

	if (error)
		IPSTAT_INC(ips_cantforward);
	else {
		IPSTAT_INC(ips_forward);
		if (type)
			IPSTAT_INC(ips_redirectsent);
		else {
			if (mcopy)
				m_freem(mcopy);
			if (ia != NULL)
				ifa_free(&ia->ia_ifa);
			return;
		}
	}
	if (mcopy == NULL) {
		if (ia != NULL)
			ifa_free(&ia->ia_ifa);
		return;
	}

	switch (error) {

	case 0:				/* forwarded, but need redirect */
		/* type, code set above */
		break;

	case ENETUNREACH:
	case EHOSTUNREACH:
	case ENETDOWN:
	case EHOSTDOWN:
	default:
		type = ICMP_UNREACH;
		code = ICMP_UNREACH_HOST;
		break;

	case EMSGSIZE:
		type = ICMP_UNREACH;
		code = ICMP_UNREACH_NEEDFRAG;

#ifdef IPSEC
		/* 
		 * If IPsec is configured for this path,
		 * override any possibly mtu value set by ip_output.
		 */ 
		mtu = ip_ipsec_mtu(m, mtu);
#endif /* IPSEC */
		/*
		 * If the MTU was set before make sure we are below the
		 * interface MTU.
		 * If the MTU wasn't set before use the interface mtu or
		 * fall back to the next smaller mtu step compared to the
		 * current packet size.
		 */
		if (mtu != 0) {
			if (ia != NULL)
				mtu = min(mtu, ia->ia_ifp->if_mtu);
		} else {
			if (ia != NULL)
				mtu = ia->ia_ifp->if_mtu;
			else
				mtu = ip_next_mtu(ip->ip_len, 0);
		}
		IPSTAT_INC(ips_cantfrag);
		break;

	case ENOBUFS:
		/*
		 * A router should not generate ICMP_SOURCEQUENCH as
		 * required in RFC1812 Requirements for IP Version 4 Routers.
		 * Source quench could be a big problem under DoS attacks,
		 * or if the underlying interface is rate-limited.
		 * Those who need source quench packets may re-enable them
		 * via the net.inet.ip.sendsourcequench sysctl.
		 */
		if (V_ip_sendsourcequench == 0) {
			m_freem(mcopy);
			if (ia != NULL)
				ifa_free(&ia->ia_ifa);
			return;
		} else {
			type = ICMP_SOURCEQUENCH;
			code = 0;
		}
		break;

	case EACCES:			/* ipfw denied packet */
		m_freem(mcopy);
		if (ia != NULL)
			ifa_free(&ia->ia_ifa);
		return;
	}
	if (ia != NULL)
		ifa_free(&ia->ia_ifa);
	icmp_error(mcopy, type, code, dest.s_addr, mtu);
}

void
ip_savecontrol(struct inpcb *inp, struct mbuf **mp, struct ip *ip,
    struct mbuf *m)
{
	INIT_VNET_NET(inp->inp_vnet);

	if (inp->inp_socket->so_options & (SO_BINTIME | SO_TIMESTAMP)) {
		struct bintime bt;

		bintime(&bt);
		if (inp->inp_socket->so_options & SO_BINTIME) {
			*mp = sbcreatecontrol((caddr_t) &bt, sizeof(bt),
			SCM_BINTIME, SOL_SOCKET);
			if (*mp)
				mp = &(*mp)->m_next;
		}
		if (inp->inp_socket->so_options & SO_TIMESTAMP) {
			struct timeval tv;

			bintime2timeval(&bt, &tv);
			*mp = sbcreatecontrol((caddr_t) &tv, sizeof(tv),
				SCM_TIMESTAMP, SOL_SOCKET);
			if (*mp)
				mp = &(*mp)->m_next;
		}
	}
	if (inp->inp_flags & INP_RECVDSTADDR) {
		*mp = sbcreatecontrol((caddr_t) &ip->ip_dst,
		    sizeof(struct in_addr), IP_RECVDSTADDR, IPPROTO_IP);
		if (*mp)
			mp = &(*mp)->m_next;
	}
	if (inp->inp_flags & INP_RECVTTL) {
		*mp = sbcreatecontrol((caddr_t) &ip->ip_ttl,
		    sizeof(u_char), IP_RECVTTL, IPPROTO_IP);
		if (*mp)
			mp = &(*mp)->m_next;
	}
#ifdef notyet
	/* XXX
	 * Moving these out of udp_input() made them even more broken
	 * than they already were.
	 */
	/* options were tossed already */
	if (inp->inp_flags & INP_RECVOPTS) {
		*mp = sbcreatecontrol((caddr_t) opts_deleted_above,
		    sizeof(struct in_addr), IP_RECVOPTS, IPPROTO_IP);
		if (*mp)
			mp = &(*mp)->m_next;
	}
	/* ip_srcroute doesn't do what we want here, need to fix */
	if (inp->inp_flags & INP_RECVRETOPTS) {
		*mp = sbcreatecontrol((caddr_t) ip_srcroute(m),
		    sizeof(struct in_addr), IP_RECVRETOPTS, IPPROTO_IP);
		if (*mp)
			mp = &(*mp)->m_next;
	}
#endif
	if (inp->inp_flags & INP_RECVIF) {
		struct ifnet *ifp;
		struct sdlbuf {
			struct sockaddr_dl sdl;
			u_char	pad[32];
		} sdlbuf;
		struct sockaddr_dl *sdp;
		struct sockaddr_dl *sdl2 = &sdlbuf.sdl;

		if (((ifp = m->m_pkthdr.rcvif)) 
		&& ( ifp->if_index && (ifp->if_index <= V_if_index))) {
			sdp = (struct sockaddr_dl *)ifp->if_addr->ifa_addr;
			/*
			 * Change our mind and don't try copy.
			 */
			if ((sdp->sdl_family != AF_LINK)
			|| (sdp->sdl_len > sizeof(sdlbuf))) {
				goto makedummy;
			}
			bcopy(sdp, sdl2, sdp->sdl_len);
		} else {
makedummy:	
			sdl2->sdl_len
				= offsetof(struct sockaddr_dl, sdl_data[0]);
			sdl2->sdl_family = AF_LINK;
			sdl2->sdl_index = 0;
			sdl2->sdl_nlen = sdl2->sdl_alen = sdl2->sdl_slen = 0;
		}
		*mp = sbcreatecontrol((caddr_t) sdl2, sdl2->sdl_len,
			IP_RECVIF, IPPROTO_IP);
		if (*mp)
			mp = &(*mp)->m_next;
	}
}

/*
 * XXXRW: Multicast routing code in ip_mroute.c is generally MPSAFE, but the
 * ip_rsvp and ip_rsvp_on variables need to be interlocked with rsvp_on
 * locking.  This code remains in ip_input.c as ip_mroute.c is optionally
 * compiled.
 */
int
ip_rsvp_init(struct socket *so)
{
	INIT_VNET_INET(so->so_vnet);

	if (so->so_type != SOCK_RAW ||
	    so->so_proto->pr_protocol != IPPROTO_RSVP)
		return EOPNOTSUPP;

	if (V_ip_rsvpd != NULL)
		return EADDRINUSE;

	V_ip_rsvpd = so;
	/*
	 * This may seem silly, but we need to be sure we don't over-increment
	 * the RSVP counter, in case something slips up.
	 */
	if (!V_ip_rsvp_on) {
		V_ip_rsvp_on = 1;
		V_rsvp_on++;
	}

	return 0;
}

int
ip_rsvp_done(void)
{
	INIT_VNET_INET(curvnet);

	V_ip_rsvpd = NULL;
	/*
	 * This may seem silly, but we need to be sure we don't over-decrement
	 * the RSVP counter, in case something slips up.
	 */
	if (V_ip_rsvp_on) {
		V_ip_rsvp_on = 0;
		V_rsvp_on--;
	}
	return 0;
}

void
rsvp_input(struct mbuf *m, int off)	/* XXX must fixup manually */
{
	INIT_VNET_INET(curvnet);

	if (rsvp_input_p) { /* call the real one if loaded */
		rsvp_input_p(m, off);
		return;
	}

	/* Can still get packets with rsvp_on = 0 if there is a local member
	 * of the group to which the RSVP packet is addressed.  But in this
	 * case we want to throw the packet away.
	 */
	
	if (!V_rsvp_on) {
		m_freem(m);
		return;
	}

	if (V_ip_rsvpd != NULL) { 
		rip_input(m, off);
		return;
	}
	/* Drop the packet */
	m_freem(m);
}<|MERGE_RESOLUTION|>--- conflicted
+++ resolved
@@ -228,10 +228,7 @@
 static const vnet_modinfo_t vnet_inet_modinfo = {
 	.vmi_id		= VNET_MOD_INET,
 	.vmi_name	= "inet",
-<<<<<<< HEAD
-=======
 	.vmi_size	= sizeof(struct vnet_inet)
->>>>>>> e93642ed
 };
  
 static void vnet_inet_register()
@@ -243,8 +240,6 @@
 SYSINIT(inet, SI_SUB_PROTO_BEGIN, SI_ORDER_FIRST, vnet_inet_register, 0);
 #endif
 
-<<<<<<< HEAD
-=======
 static int
 sysctl_netinet_intr_queue_maxlen(SYSCTL_HANDLER_ARGS)
 {
@@ -283,7 +278,6 @@
     CTLTYPE_INT|CTLFLAG_RD, 0, 0, sysctl_netinet_intr_queue_drops, "I",
     "Number of packets dropped from the IP input queue");
 
->>>>>>> e93642ed
 /*
  * IP initialization: fill in IP protocol switch table.
  * All protocols not implemented in kernel go to raw IP protocol handler.
@@ -464,11 +458,7 @@
 	ifp = m->m_pkthdr.rcvif;
 	if ((ntohl(ip->ip_dst.s_addr) >> IN_CLASSA_NSHIFT) == IN_LOOPBACKNET ||
 	    (ntohl(ip->ip_src.s_addr) >> IN_CLASSA_NSHIFT) == IN_LOOPBACKNET) {
-<<<<<<< HEAD
-		if ((m->m_pkthdr.rcvif->if_flags & IFF_LOOPBACK) == 0) {
-=======
 		if ((ifp->if_flags & IFF_LOOPBACK) == 0) {
->>>>>>> e93642ed
 			IPSTAT_INC(ips_badaddr);
 			goto bad;
 		}
@@ -688,12 +678,7 @@
 			 * ip_mforward() returns a non-zero value, the packet
 			 * must be discarded, else it may be accepted below.
 			 */
-<<<<<<< HEAD
-			if (ip_mforward &&
-			    ip_mforward(ip, m->m_pkthdr.rcvif, m, 0) != 0) {
-=======
 			if (ip_mforward && ip_mforward(ip, ifp, m, 0) != 0) {
->>>>>>> e93642ed
 				IPSTAT_INC(ips_cantforward);
 				m_freem(m);
 				return;
