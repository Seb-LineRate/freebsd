--- conflicted
+++ resolved
@@ -324,41 +324,17 @@
 void sctp_ctlinput(int, struct sockaddr *, void *);
 int sctp_ctloutput(struct socket *, struct sockopt *);
 
-<<<<<<< HEAD
-void sctp_ctlinput(int, struct sockaddr *, void *);
-int sctp_ctloutput(struct socket *, struct sockopt *);
-
 #ifdef INET
 void sctp_input_with_port(struct mbuf *, int, uint16_t);
-
-#endif
-#ifdef INET
-=======
-#ifdef INET
-void sctp_input_with_port(struct mbuf *, int, uint16_t);
->>>>>>> 6eb4b395
 void sctp_input(struct mbuf *, int);
 
 #endif
 void sctp_pathmtu_adjustment(struct sctp_tcb *, uint16_t);
 void sctp_drain(void);
 void sctp_init(void);
-<<<<<<< HEAD
-
-=======
->>>>>>> 6eb4b395
 void sctp_finish(void);
 int sctp_flush(struct socket *, int);
 int sctp_shutdown(struct socket *);
-<<<<<<< HEAD
-void sctp_notify 
-(struct sctp_inpcb *, struct ip *ip, struct sctphdr *,
-    struct sockaddr *, struct sctp_tcb *,
-    struct sctp_nets *);
-
-	int sctp_bindx(struct socket *, int, struct sockaddr_storage *,
-        int, int, struct proc *);
-=======
 void 
 sctp_notify(struct sctp_inpcb *, struct ip *ip, struct sctphdr *,
     struct sockaddr *, struct sctp_tcb *,
@@ -366,7 +342,6 @@
 int 
 sctp_bindx(struct socket *, int, struct sockaddr_storage *,
     int, int, struct proc *);
->>>>>>> 6eb4b395
 
 /* can't use sctp_assoc_t here */
 int sctp_peeloff(struct socket *, struct socket *, int, caddr_t, int *);
