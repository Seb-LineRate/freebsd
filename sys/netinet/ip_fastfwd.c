/*-
 * Copyright (c) 2003 Andre Oppermann, Internet Business Solutions AG
 * All rights reserved.
 *
 * Redistribution and use in source and binary forms, with or without
 * modification, are permitted provided that the following conditions
 * are met:
 * 1. Redistributions of source code must retain the above copyright
 *    notice, this list of conditions and the following disclaimer.
 * 2. Redistributions in binary form must reproduce the above copyright
 *    notice, this list of conditions and the following disclaimer in the
 *    documentation and/or other materials provided with the distribution.
 * 3. The name of the author may not be used to endorse or promote
 *    products derived from this software without specific prior written
 *    permission.
 *
 * THIS SOFTWARE IS PROVIDED BY THE AUTHOR AND CONTRIBUTORS ``AS IS'' AND
 * ANY EXPRESS OR IMPLIED WARRANTIES, INCLUDING, BUT NOT LIMITED TO, THE
 * IMPLIED WARRANTIES OF MERCHANTABILITY AND FITNESS FOR A PARTICULAR PURPOSE
 * ARE DISCLAIMED.  IN NO EVENT SHALL THE AUTHOR OR CONTRIBUTORS BE LIABLE
 * FOR ANY DIRECT, INDIRECT, INCIDENTAL, SPECIAL, EXEMPLARY, OR CONSEQUENTIAL
 * DAMAGES (INCLUDING, BUT NOT LIMITED TO, PROCUREMENT OF SUBSTITUTE GOODS
 * OR SERVICES; LOSS OF USE, DATA, OR PROFITS; OR BUSINESS INTERRUPTION)
 * HOWEVER CAUSED AND ON ANY THEORY OF LIABILITY, WHETHER IN CONTRACT, STRICT
 * LIABILITY, OR TORT (INCLUDING NEGLIGENCE OR OTHERWISE) ARISING IN ANY WAY
 * OUT OF THE USE OF THIS SOFTWARE, EVEN IF ADVISED OF THE POSSIBILITY OF
 * SUCH DAMAGE.
 */

/*
 * ip_fastforward gets its speed from processing the forwarded packet to
 * completion (if_output on the other side) without any queues or netisr's.
 * The receiving interface DMAs the packet into memory, the upper half of
 * driver calls ip_fastforward, we do our routing table lookup and directly
 * send it off to the outgoing interface, which DMAs the packet to the
 * network card. The only part of the packet we touch with the CPU is the
 * IP header (unless there are complex firewall rules touching other parts
 * of the packet, but that is up to you). We are essentially limited by bus
 * bandwidth and how fast the network card/driver can set up receives and
 * transmits.
 *
 * We handle basic errors, IP header errors, checksum errors,
 * destination unreachable, fragmentation and fragmentation needed and
 * report them via ICMP to the sender.
 *
 * Else if something is not pure IPv4 unicast forwarding we fall back to
 * the normal ip_input processing path. We should only be called from
 * interfaces connected to the outside world.
 *
 * Firewalling is fully supported including divert, ipfw fwd and ipfilter
 * ipnat and address rewrite.
 *
 * IPSEC is not supported if this host is a tunnel broker. IPSEC is
 * supported for connections to/from local host.
 *
 * We try to do the least expensive (in CPU ops) checks and operations
 * first to catch junk with as little overhead as possible.
 * 
 * We take full advantage of hardware support for IP checksum and
 * fragmentation offloading.
 *
 * We don't do ICMP redirect in the fast forwarding path. I have had my own
 * cases where two core routers with Zebra routing suite would send millions
 * ICMP redirects to connected hosts if the destination router was not the
 * default gateway. In one case it was filling the routing table of a host
 * with approximately 300.000 cloned redirect entries until it ran out of
 * kernel memory. However the networking code proved very robust and it didn't
 * crash or fail in other ways.
 */

/*
 * Many thanks to Matt Thomas of NetBSD for basic structure of ip_flow.c which
 * is being followed here.
 */

#include <sys/cdefs.h>
__FBSDID("$FreeBSD$");

#include "opt_ipfw.h"
#include "opt_ipstealth.h"

#include <sys/param.h>
#include <sys/systm.h>
#include <sys/kernel.h>
#include <sys/malloc.h>
#include <sys/mbuf.h>
#include <sys/protosw.h>
#include <sys/socket.h>
#include <sys/sysctl.h>

#include <net/pfil.h>
#include <net/if.h>
#include <net/if_types.h>
#include <net/if_var.h>
#include <net/if_dl.h>
#include <net/route.h>
#include <net/vnet.h>

#include <netinet/in.h>
#include <netinet/in_systm.h>
#include <netinet/in_var.h>
#include <netinet/ip.h>
#include <netinet/ip_var.h>
#include <netinet/ip_icmp.h>
#include <netinet/ip_options.h>

#include <machine/in_cksum.h>

static VNET_DEFINE(int, ipfastforward_active);
#define	V_ipfastforward_active		VNET(ipfastforward_active)

SYSCTL_VNET_INT(_net_inet_ip, OID_AUTO, fastforwarding, CTLFLAG_RW,
    &VNET_NAME(ipfastforward_active), 0, "Enable fast IP forwarding");

static struct sockaddr_in *
ip_findroute(struct route *ro, struct in_addr dest, struct mbuf *m)
{
	struct sockaddr_in *dst;
	struct rtentry *rt;

	/*
	 * Find route to destination.
	 */
	bzero(ro, sizeof(*ro));
	dst = (struct sockaddr_in *)&ro->ro_dst;
	dst->sin_family = AF_INET;
	dst->sin_len = sizeof(*dst);
	dst->sin_addr.s_addr = dest.s_addr;
	in_rtalloc_ign(ro, 0, M_GETFIB(m));

	/*
	 * Route there and interface still up?
	 */
	rt = ro->ro_rt;
	if (rt && (rt->rt_flags & RTF_UP) &&
	    (rt->rt_ifp->if_flags & IFF_UP) &&
	    (rt->rt_ifp->if_drv_flags & IFF_DRV_RUNNING)) {
		if (rt->rt_flags & RTF_GATEWAY)
			dst = (struct sockaddr_in *)rt->rt_gateway;
	} else {
		IPSTAT_INC(ips_noroute);
		IPSTAT_INC(ips_cantforward);
		if (rt)
			RTFREE(rt);
		icmp_error(m, ICMP_UNREACH, ICMP_UNREACH_HOST, 0, 0);
		return NULL;
	}
	return dst;
}

/*
 * Try to forward a packet based on the destination address.
 * This is a fast path optimized for the plain forwarding case.
 * If the packet is handled (and consumed) here then we return NULL;
 * otherwise mbuf is returned and the packet should be delivered
 * to ip_input for full processing.
 */
struct mbuf *
ip_fastforward(struct mbuf *m)
{
	struct ip *ip;
	struct mbuf *m0 = NULL;
	struct route ro;
	struct sockaddr_in *dst = NULL;
	struct ifnet *ifp;
	struct in_addr odest, dest;
	uint16_t sum, ip_len, ip_off;
	int error = 0;
	int hlen, mtu;
	struct m_tag *fwd_tag = NULL;

	/*
	 * Are we active and forwarding packets?
	 */
	if (!V_ipfastforward_active || !V_ipforwarding)
		return m;

	M_ASSERTVALID(m);
	M_ASSERTPKTHDR(m);

	bzero(&ro, sizeof(ro));

	/*
	 * Step 1: check for packet drop conditions (and sanity checks)
	 */

	/*
	 * Is entire packet big enough?
	 */
	if (m->m_pkthdr.len < sizeof(struct ip)) {
		IPSTAT_INC(ips_tooshort);
		goto drop;
	}

	/*
	 * Is first mbuf large enough for ip header and is header present?
	 */
	if (m->m_len < sizeof (struct ip) &&
	   (m = m_pullup(m, sizeof (struct ip))) == NULL) {
		IPSTAT_INC(ips_toosmall);
		return NULL;	/* mbuf already free'd */
	}

	ip = mtod(m, struct ip *);

	/*
	 * Is it IPv4?
	 */
	if (ip->ip_v != IPVERSION) {
		IPSTAT_INC(ips_badvers);
		goto drop;
	}

	/*
	 * Is IP header length correct and is it in first mbuf?
	 */
	hlen = ip->ip_hl << 2;
	if (hlen < sizeof(struct ip)) {	/* minimum header length */
		IPSTAT_INC(ips_badhlen);
		goto drop;
	}
	if (hlen > m->m_len) {
		if ((m = m_pullup(m, hlen)) == NULL) {
			IPSTAT_INC(ips_badhlen);
			return NULL;	/* mbuf already free'd */
		}
		ip = mtod(m, struct ip *);
	}

	/*
	 * Checksum correct?
	 */
	if (m->m_pkthdr.csum_flags & CSUM_IP_CHECKED)
		sum = !(m->m_pkthdr.csum_flags & CSUM_IP_VALID);
	else {
		if (hlen == sizeof(struct ip))
			sum = in_cksum_hdr(ip);
		else
			sum = in_cksum(m, hlen);
	}
	if (sum) {
		IPSTAT_INC(ips_badsum);
		goto drop;
	}

	/*
	 * Remember that we have checked the IP header and found it valid.
	 */
	m->m_pkthdr.csum_flags |= (CSUM_IP_CHECKED | CSUM_IP_VALID);

	ip_len = ntohs(ip->ip_len);

	/*
	 * Is IP length longer than packet we have got?
	 */
	if (m->m_pkthdr.len < ip_len) {
		IPSTAT_INC(ips_tooshort);
		goto drop;
	}

	/*
	 * Is packet longer than IP header tells us? If yes, truncate packet.
	 */
	if (m->m_pkthdr.len > ip_len) {
		if (m->m_len == m->m_pkthdr.len) {
			m->m_len = ip_len;
			m->m_pkthdr.len = ip_len;
		} else
			m_adj(m, ip_len - m->m_pkthdr.len);
	}

	/*
	 * Is packet from or to 127/8?
	 */
	if ((ntohl(ip->ip_dst.s_addr) >> IN_CLASSA_NSHIFT) == IN_LOOPBACKNET ||
	    (ntohl(ip->ip_src.s_addr) >> IN_CLASSA_NSHIFT) == IN_LOOPBACKNET) {
		IPSTAT_INC(ips_badaddr);
		goto drop;
	}

#ifdef ALTQ
	/*
	 * Is packet dropped by traffic conditioner?
	 */
	if (altq_input != NULL && (*altq_input)(m, AF_INET) == 0)
		goto drop;
#endif

	/*
	 * Step 2: fallback conditions to normal ip_input path processing
	 */

	/*
	 * Only IP packets without options
	 */
	if (ip->ip_hl != (sizeof(struct ip) >> 2)) {
		if (ip_doopts == 1)
			return m;
		else if (ip_doopts == 2) {
			icmp_error(m, ICMP_UNREACH, ICMP_UNREACH_FILTER_PROHIB,
				0, 0);
			return NULL;	/* mbuf already free'd */
		}
		/* else ignore IP options and continue */
	}

	/*
	 * Only unicast IP, not from loopback, no L2 or IP broadcast,
	 * no multicast, no INADDR_ANY
	 *
	 * XXX: Probably some of these checks could be direct drop
	 * conditions.  However it is not clear whether there are some
	 * hacks or obscure behaviours which make it neccessary to
	 * let ip_input handle it.  We play safe here and let ip_input
	 * deal with it until it is proven that we can directly drop it.
	 */
	if ((m->m_flags & (M_BCAST|M_MCAST)) ||
	    (m->m_pkthdr.rcvif->if_flags & IFF_LOOPBACK) ||
	    ntohl(ip->ip_src.s_addr) == (u_long)INADDR_BROADCAST ||
	    ntohl(ip->ip_dst.s_addr) == (u_long)INADDR_BROADCAST ||
	    IN_MULTICAST(ntohl(ip->ip_src.s_addr)) ||
	    IN_MULTICAST(ntohl(ip->ip_dst.s_addr)) ||
	    IN_LINKLOCAL(ntohl(ip->ip_src.s_addr)) ||
	    IN_LINKLOCAL(ntohl(ip->ip_dst.s_addr)) ||
	    ip->ip_src.s_addr == INADDR_ANY ||
	    ip->ip_dst.s_addr == INADDR_ANY )
		return m;

	/*
	 * Is it for a local address on this host?
	 */
	if (in_localip(ip->ip_dst))
		return m;

	IPSTAT_INC(ips_total);

	/*
	 * Step 3: incoming packet firewall processing
	 */

	odest.s_addr = dest.s_addr = ip->ip_dst.s_addr;

	/*
	 * Run through list of ipfilter hooks for input packets
	 */
	if (!PFIL_HOOKED(&V_inet_pfil_hook))
		goto passin;

	if (pfil_run_hooks(
	    &V_inet_pfil_hook, &m, m->m_pkthdr.rcvif, PFIL_IN, NULL) ||
	    m == NULL)
		goto drop;

	M_ASSERTVALID(m);
	M_ASSERTPKTHDR(m);

	ip = mtod(m, struct ip *);	/* m may have changed by pfil hook */
	dest.s_addr = ip->ip_dst.s_addr;

	/*
	 * Destination address changed?
	 */
	if (odest.s_addr != dest.s_addr) {
		/*
		 * Is it now for a local address on this host?
		 */
		if (in_localip(dest))
			goto forwardlocal;
		/*
		 * Go on with new destination address
		 */
	}

	if (m->m_flags & M_FASTFWD_OURS) {
		/*
		 * ipfw changed it for a local address on this host.
		 */
		goto forwardlocal;
	}

passin:
	/*
	 * Step 4: decrement TTL and look up route
	 */

	/*
	 * Check TTL
	 */
#ifdef IPSTEALTH
	if (!V_ipstealth) {
#endif
	if (ip->ip_ttl <= IPTTLDEC) {
		icmp_error(m, ICMP_TIMXCEED, ICMP_TIMXCEED_INTRANS, 0, 0);
		return NULL;	/* mbuf already free'd */
	}

	/*
	 * Decrement the TTL and incrementally change the IP header checksum.
	 * Don't bother doing this with hw checksum offloading, it's faster
	 * doing it right here.
	 */
	ip->ip_ttl -= IPTTLDEC;
	if (ip->ip_sum >= (u_int16_t) ~htons(IPTTLDEC << 8))
		ip->ip_sum -= ~htons(IPTTLDEC << 8);
	else
		ip->ip_sum += htons(IPTTLDEC << 8);
#ifdef IPSTEALTH
	}
#endif

	/*
	 * Find route to destination.
	 */
	if ((dst = ip_findroute(&ro, dest, m)) == NULL)
		return NULL;	/* icmp unreach already sent */
	ifp = ro.ro_rt->rt_ifp;

	/*
	 * Immediately drop blackholed traffic, and directed broadcasts
	 * for either the all-ones or all-zero subnet addresses on
	 * locally attached networks.
	 */
	if ((ro.ro_rt->rt_flags & (RTF_BLACKHOLE|RTF_BROADCAST)) != 0)
		goto drop;

	/*
	 * Step 5: outgoing firewall packet processing
	 */

	/*
	 * Run through list of hooks for output packets.
	 */
	if (!PFIL_HOOKED(&V_inet_pfil_hook))
		goto passout;

	if (pfil_run_hooks(&V_inet_pfil_hook, &m, ifp, PFIL_OUT, NULL) || m == NULL) {
		goto drop;
	}

	M_ASSERTVALID(m);
	M_ASSERTPKTHDR(m);

	ip = mtod(m, struct ip *);
	dest.s_addr = ip->ip_dst.s_addr;

	/*
	 * Destination address changed?
	 */
<<<<<<< HEAD
	if (V_pfilforward != 0)
=======
	if (m->m_flags & M_IP_NEXTHOP)
>>>>>>> 6eb4b395
		fwd_tag = m_tag_find(m, PACKET_TAG_IPFORWARD, NULL);
	if (odest.s_addr != dest.s_addr || fwd_tag != NULL) {
		/*
		 * Is it now for a local address on this host?
		 */
		if (m->m_flags & M_FASTFWD_OURS || in_localip(dest)) {
forwardlocal:
			/*
			 * Return packet for processing by ip_input().
			 */
			m->m_flags |= M_FASTFWD_OURS;
			if (ro.ro_rt)
				RTFREE(ro.ro_rt);
			return m;
		}
		/*
		 * Redo route lookup with new destination address
		 */
		if (fwd_tag) {
			dest.s_addr = ((struct sockaddr_in *)
				    (fwd_tag + 1))->sin_addr.s_addr;
			m_tag_delete(m, fwd_tag);
			m->m_flags &= ~M_IP_NEXTHOP;
		}
		RTFREE(ro.ro_rt);
		if ((dst = ip_findroute(&ro, dest, m)) == NULL)
			return NULL;	/* icmp unreach already sent */
		ifp = ro.ro_rt->rt_ifp;
	}

passout:
	/*
	 * Step 6: send off the packet
	 */
	ip_len = ntohs(ip->ip_len);
	ip_off = ntohs(ip->ip_off);

	/*
	 * Check if route is dampned (when ARP is unable to resolve)
	 */
	if ((ro.ro_rt->rt_flags & RTF_REJECT) &&
	    (ro.ro_rt->rt_rmx.rmx_expire == 0 ||
	    time_uptime < ro.ro_rt->rt_rmx.rmx_expire)) {
		icmp_error(m, ICMP_UNREACH, ICMP_UNREACH_HOST, 0, 0);
		goto consumed;
	}

#ifndef ALTQ
	/*
	 * Check if there is enough space in the interface queue
	 */
	if ((ifp->if_snd.ifq_len + ip_len / ifp->if_mtu + 1) >=
	    ifp->if_snd.ifq_maxlen) {
		IPSTAT_INC(ips_odropped);
		/* would send source quench here but that is depreciated */
		goto drop;
	}
#endif

	/*
	 * Check if media link state of interface is not down
	 */
	if (ifp->if_link_state == LINK_STATE_DOWN) {
		icmp_error(m, ICMP_UNREACH, ICMP_UNREACH_HOST, 0, 0);
		goto consumed;
	}

	/*
	 * Check if packet fits MTU or if hardware will fragment for us
	 */
	if (ro.ro_rt->rt_rmx.rmx_mtu > 0)
		mtu = min(ro.ro_rt->rt_rmx.rmx_mtu, ifp->if_mtu);
	else
		mtu = ifp->if_mtu;

	if (ip_len <= mtu ||
	    (ifp->if_hwassist & CSUM_IPFRAG && (ip_off & IP_DF) == 0)) {
		/*
		 * Send off the packet via outgoing interface
		 */
		error = (*ifp->if_output)(ifp, m,
				(struct sockaddr *)dst, &ro);
	} else {
		/*
		 * Handle EMSGSIZE with icmp reply needfrag for TCP MTU discovery
		 */
		if (ip_off & IP_DF) {
			IPSTAT_INC(ips_cantfrag);
			icmp_error(m, ICMP_UNREACH, ICMP_UNREACH_NEEDFRAG,
				0, mtu);
			goto consumed;
		} else {
			/*
			 * We have to fragment the packet
			 */
			m->m_pkthdr.csum_flags |= CSUM_IP;
			if (ip_fragment(ip, &m, mtu, ifp->if_hwassist))
				goto drop;
			KASSERT(m != NULL, ("null mbuf and no error"));
			/*
			 * Send off the fragments via outgoing interface
			 */
			error = 0;
			do {
				m0 = m->m_nextpkt;
				m->m_nextpkt = NULL;

				error = (*ifp->if_output)(ifp, m,
					(struct sockaddr *)dst, &ro);
				if (error)
					break;
			} while ((m = m0) != NULL);
			if (error) {
				/* Reclaim remaining fragments */
				for (m = m0; m; m = m0) {
					m0 = m->m_nextpkt;
					m_freem(m);
				}
			} else
				IPSTAT_INC(ips_fragmented);
		}
	}

	if (error != 0)
		IPSTAT_INC(ips_odropped);
	else {
		ro.ro_rt->rt_rmx.rmx_pksent++;
		IPSTAT_INC(ips_forward);
		IPSTAT_INC(ips_fastforward);
	}
consumed:
	RTFREE(ro.ro_rt);
	return NULL;
drop:
	if (m)
		m_freem(m);
	if (ro.ro_rt)
		RTFREE(ro.ro_rt);
	return NULL;
}<|MERGE_RESOLUTION|>--- conflicted
+++ resolved
@@ -446,11 +446,7 @@
 	/*
 	 * Destination address changed?
 	 */
-<<<<<<< HEAD
-	if (V_pfilforward != 0)
-=======
 	if (m->m_flags & M_IP_NEXTHOP)
->>>>>>> 6eb4b395
 		fwd_tag = m_tag_find(m, PACKET_TAG_IPFORWARD, NULL);
 	if (odest.s_addr != dest.s_addr || fwd_tag != NULL) {
 		/*
