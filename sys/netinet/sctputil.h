/*-
 * Copyright (c) 2001-2007, by Cisco Systems, Inc. All rights reserved.
 * Copyright (c) 2008-2012, by Randall Stewart. All rights reserved.
 * Copyright (c) 2008-2012, by Michael Tuexen. All rights reserved.
 *
 * Redistribution and use in source and binary forms, with or without
 * modification, are permitted provided that the following conditions are met:
 *
 * a) Redistributions of source code must retain the above copyright notice,
 *    this list of conditions and the following disclaimer.
 *
 * b) Redistributions in binary form must reproduce the above copyright
 *    notice, this list of conditions and the following disclaimer in
 *    the documentation and/or other materials provided with the distribution.
 *
 * c) Neither the name of Cisco Systems, Inc. nor the names of its
 *    contributors may be used to endorse or promote products derived
 *    from this software without specific prior written permission.
 *
 * THIS SOFTWARE IS PROVIDED BY THE COPYRIGHT HOLDERS AND CONTRIBUTORS
 * "AS IS" AND ANY EXPRESS OR IMPLIED WARRANTIES, INCLUDING, BUT NOT LIMITED TO,
 * THE IMPLIED WARRANTIES OF MERCHANTABILITY AND FITNESS FOR A PARTICULAR PURPOSE
 * ARE DISCLAIMED. IN NO EVENT SHALL THE COPYRIGHT OWNER OR CONTRIBUTORS BE
 * LIABLE FOR ANY DIRECT, INDIRECT, INCIDENTAL, SPECIAL, EXEMPLARY, OR
 * CONSEQUENTIAL DAMAGES (INCLUDING, BUT NOT LIMITED TO, PROCUREMENT OF
 * SUBSTITUTE GOODS OR SERVICES; LOSS OF USE, DATA, OR PROFITS; OR BUSINESS
 * INTERRUPTION) HOWEVER CAUSED AND ON ANY THEORY OF LIABILITY, WHETHER IN
 * CONTRACT, STRICT LIABILITY, OR TORT (INCLUDING NEGLIGENCE OR OTHERWISE)
 * ARISING IN ANY WAY OUT OF THE USE OF THIS SOFTWARE, EVEN IF ADVISED OF
 * THE POSSIBILITY OF SUCH DAMAGE.
 */

#include <sys/cdefs.h>
__FBSDID("$FreeBSD$");

#ifndef _NETINET_SCTP_UTIL_H_
#define _NETINET_SCTP_UTIL_H_

#if defined(_KERNEL) || defined(__Userspace__)

#define SCTP_READ_LOCK_HELD 1
#define SCTP_READ_LOCK_NOT_HELD 0

#ifdef SCTP_ASOCLOG_OF_TSNS
void sctp_print_out_track_log(struct sctp_tcb *stcb);

#endif

#ifdef SCTP_MBUF_LOGGING
struct mbuf *sctp_m_free(struct mbuf *m);
void sctp_m_freem(struct mbuf *m);

#else
#define sctp_m_free m_free
#define sctp_m_freem m_freem
#endif

#if defined(SCTP_LOCAL_TRACE_BUF) || defined(__APPLE__)
void
     sctp_log_trace(uint32_t fr, const char *str SCTP_UNUSED, uint32_t a, uint32_t b, uint32_t c, uint32_t d, uint32_t e, uint32_t f);

#endif

#define sctp_get_associd(stcb) ((sctp_assoc_t)stcb->asoc.assoc_id)


/*
 * Function prototypes
 */
uint32_t
sctp_get_ifa_hash_val(struct sockaddr *addr);

struct sctp_ifa *
         sctp_find_ifa_in_ep(struct sctp_inpcb *inp, struct sockaddr *addr, int hold_lock);

struct sctp_ifa *
         sctp_find_ifa_by_addr(struct sockaddr *addr, uint32_t vrf_id, int holds_lock);

uint32_t sctp_select_initial_TSN(struct sctp_pcb *);

uint32_t sctp_select_a_tag(struct sctp_inpcb *, uint16_t lport, uint16_t rport, int);

int sctp_init_asoc(struct sctp_inpcb *, struct sctp_tcb *, uint32_t, uint32_t);

void sctp_fill_random_store(struct sctp_pcb *);

void
sctp_notify_stream_reset_add(struct sctp_tcb *stcb, uint16_t numberin,
    uint16_t numberout, int flag);
void
     sctp_notify_stream_reset_tsn(struct sctp_tcb *stcb, uint32_t sending_tsn, uint32_t recv_tsn, int flag);

void
sctp_timer_start(int, struct sctp_inpcb *, struct sctp_tcb *,
    struct sctp_nets *);

void
sctp_timer_stop(int, struct sctp_inpcb *, struct sctp_tcb *,
    struct sctp_nets *, uint32_t);

int
    sctp_dynamic_set_primary(struct sockaddr *sa, uint32_t vrf_id);

void
     sctp_mtu_size_reset(struct sctp_inpcb *, struct sctp_association *, uint32_t);

void
sctp_add_to_readq(struct sctp_inpcb *inp,
    struct sctp_tcb *stcb,
    struct sctp_queued_to_read *control,
    struct sockbuf *sb,
    int end,
    int inpread_locked,
    int so_locked
#if !defined(__APPLE__) && !defined(SCTP_SO_LOCK_TESTING)
    SCTP_UNUSED
#endif
);

int
sctp_append_to_readq(struct sctp_inpcb *inp,
    struct sctp_tcb *stcb,
    struct sctp_queued_to_read *control,
    struct mbuf *m,
    int end,
    int new_cumack,
    struct sockbuf *sb);


void sctp_iterator_worker(void);

uint32_t sctp_get_prev_mtu(uint32_t);
uint32_t sctp_get_next_mtu(uint32_t);

void
     sctp_timeout_handler(void *);

uint32_t
sctp_calculate_rto(struct sctp_tcb *, struct sctp_association *,
    struct sctp_nets *, struct timeval *, int, int);

uint32_t sctp_calculate_len(struct mbuf *);

caddr_t sctp_m_getptr(struct mbuf *, int, int, uint8_t *);

struct sctp_paramhdr *
sctp_get_next_param(struct mbuf *, int,
    struct sctp_paramhdr *, int);

int sctp_add_pad_tombuf(struct mbuf *, int);

int sctp_pad_lastmbuf(struct mbuf *, int, struct mbuf *);

void 
sctp_ulp_notify(uint32_t, struct sctp_tcb *, uint32_t, void *, int
#if !defined(__APPLE__) && !defined(SCTP_SO_LOCK_TESTING)
    SCTP_UNUSED
#endif
);

void
sctp_pull_off_control_to_new_inp(struct sctp_inpcb *old_inp,
    struct sctp_inpcb *new_inp,
    struct sctp_tcb *stcb, int waitflags);


void sctp_stop_timers_for_shutdown(struct sctp_tcb *);

void 
sctp_report_all_outbound(struct sctp_tcb *, uint16_t, int, int
#if !defined(__APPLE__) && !defined(SCTP_SO_LOCK_TESTING)
    SCTP_UNUSED
#endif
);

int sctp_expand_mapping_array(struct sctp_association *, uint32_t);

void 
sctp_abort_notification(struct sctp_tcb *, uint8_t, uint16_t,
    struct sctp_abort_chunk *, int
#if !defined(__APPLE__) && !defined(SCTP_SO_LOCK_TESTING)
    SCTP_UNUSED
#endif
);

/* We abort responding to an IP packet for some reason */
void
sctp_abort_association(struct sctp_inpcb *, struct sctp_tcb *, struct mbuf *,
<<<<<<< HEAD
    int, struct sctphdr *, struct mbuf *,
=======
    int, struct sockaddr *, struct sockaddr *,
    struct sctphdr *, struct mbuf *,
>>>>>>> 9cfbfbb3
    uint8_t, uint32_t,
    uint32_t, uint16_t);


/* We choose to abort via user input */
void
sctp_abort_an_association(struct sctp_inpcb *, struct sctp_tcb *,
    struct mbuf *, int
#if !defined(__APPLE__) && !defined(SCTP_SO_LOCK_TESTING)
    SCTP_UNUSED
#endif
);

void 
<<<<<<< HEAD
sctp_handle_ootb(struct mbuf *, int, int, struct sctphdr *,
    struct sctp_inpcb *,
=======
sctp_handle_ootb(struct mbuf *, int, int,
    struct sockaddr *, struct sockaddr *,
    struct sctphdr *, struct sctp_inpcb *,
>>>>>>> 9cfbfbb3
    uint8_t, uint32_t,
    uint32_t, uint16_t);

int 
sctp_connectx_helper_add(struct sctp_tcb *stcb, struct sockaddr *addr,
    int totaddr, int *error);

struct sctp_tcb *
sctp_connectx_helper_find(struct sctp_inpcb *inp, struct sockaddr *addr,
    int *totaddr, int *num_v4, int *num_v6, int *error, int limit, int *bad_addr);

int sctp_is_there_an_abort_here(struct mbuf *, int, uint32_t *);

#ifdef INET6
uint32_t sctp_is_same_scope(struct sockaddr_in6 *, struct sockaddr_in6 *);

struct sockaddr_in6 *
             sctp_recover_scope(struct sockaddr_in6 *, struct sockaddr_in6 *);

#define sctp_recover_scope_mac(addr, store) do { \
	 if ((addr->sin6_family == AF_INET6) && \
	     (IN6_IS_SCOPE_LINKLOCAL(&addr->sin6_addr))) { \
		*store = *addr; \
		if (addr->sin6_scope_id == 0) { \
			if (!sa6_recoverscope(store)) { \
				addr = store; \
			} \
		} else { \
			in6_clearscope(&addr->sin6_addr); \
			addr = store; \
		} \
	 } \
} while (0)
#endif

int sctp_cmpaddr(struct sockaddr *, struct sockaddr *);

void sctp_print_address(struct sockaddr *);

int
sctp_release_pr_sctp_chunk(struct sctp_tcb *, struct sctp_tmit_chunk *,
    uint8_t, int
#if !defined(__APPLE__) && !defined(SCTP_SO_LOCK_TESTING)
    SCTP_UNUSED
#endif
);

struct mbuf *sctp_generate_invmanparam(int);

void 
sctp_bindx_add_address(struct socket *so, struct sctp_inpcb *inp,
    struct sockaddr *sa, sctp_assoc_t assoc_id,
    uint32_t vrf_id, int *error, void *p);
void 
sctp_bindx_delete_address(struct sctp_inpcb *inp,
    struct sockaddr *sa, sctp_assoc_t assoc_id,
    uint32_t vrf_id, int *error);

int sctp_local_addr_count(struct sctp_tcb *stcb);

#ifdef SCTP_MBCNT_LOGGING
void
sctp_free_bufspace(struct sctp_tcb *, struct sctp_association *,
    struct sctp_tmit_chunk *, int);

#else
#define sctp_free_bufspace(stcb, asoc, tp1, chk_cnt)  \
do { \
	if (tp1->data != NULL) { \
                atomic_subtract_int(&((asoc)->chunks_on_out_queue), chk_cnt); \
		if ((asoc)->total_output_queue_size >= tp1->book_size) { \
			atomic_subtract_int(&((asoc)->total_output_queue_size), tp1->book_size); \
		} else { \
			(asoc)->total_output_queue_size = 0; \
		} \
   	        if (stcb->sctp_socket && ((stcb->sctp_ep->sctp_flags & SCTP_PCB_FLAGS_TCPTYPE) || \
	            (stcb->sctp_ep->sctp_flags & SCTP_PCB_FLAGS_IN_TCPPOOL))) { \
			if (stcb->sctp_socket->so_snd.sb_cc >= tp1->book_size) { \
				atomic_subtract_int(&((stcb)->sctp_socket->so_snd.sb_cc), tp1->book_size); \
			} else { \
				stcb->sctp_socket->so_snd.sb_cc = 0; \
			} \
		} \
        } \
} while (0)

#endif

#define sctp_free_spbufspace(stcb, asoc, sp)  \
do { \
 	if (sp->data != NULL) { \
		if ((asoc)->total_output_queue_size >= sp->length) { \
			atomic_subtract_int(&(asoc)->total_output_queue_size, sp->length); \
		} else { \
			(asoc)->total_output_queue_size = 0; \
		} \
   	        if (stcb->sctp_socket && ((stcb->sctp_ep->sctp_flags & SCTP_PCB_FLAGS_TCPTYPE) || \
	            (stcb->sctp_ep->sctp_flags & SCTP_PCB_FLAGS_IN_TCPPOOL))) { \
			if (stcb->sctp_socket->so_snd.sb_cc >= sp->length) { \
				atomic_subtract_int(&stcb->sctp_socket->so_snd.sb_cc,sp->length); \
			} else { \
				stcb->sctp_socket->so_snd.sb_cc = 0; \
			} \
		} \
        } \
} while (0)

#define sctp_snd_sb_alloc(stcb, sz)  \
do { \
	atomic_add_int(&stcb->asoc.total_output_queue_size,sz); \
	if ((stcb->sctp_socket != NULL) && \
	    ((stcb->sctp_ep->sctp_flags & SCTP_PCB_FLAGS_TCPTYPE) || \
	     (stcb->sctp_ep->sctp_flags & SCTP_PCB_FLAGS_IN_TCPPOOL))) { \
		atomic_add_int(&stcb->sctp_socket->so_snd.sb_cc,sz); \
	} \
} while (0)

/* functions to start/stop udp tunneling */
/* XXX: Remove the #ifdef after tunneling over IPv6 works also on FreeBSD. */
#ifdef INET
void sctp_over_udp_stop(void);
int sctp_over_udp_start(void);

#endif

int
sctp_soreceive(struct socket *so, struct sockaddr **psa,
    struct uio *uio,
    struct mbuf **mp0,
    struct mbuf **controlp,
    int *flagsp);

void
     sctp_misc_ints(uint8_t from, uint32_t a, uint32_t b, uint32_t c, uint32_t d);

void
sctp_wakeup_log(struct sctp_tcb *stcb,
    uint32_t wake_cnt, int from);

void sctp_log_strm_del_alt(struct sctp_tcb *stcb, uint32_t, uint16_t, uint16_t, int);

void sctp_log_nagle_event(struct sctp_tcb *stcb, int action);


void
     sctp_log_mb(struct mbuf *m, int from);

void
sctp_sblog(struct sockbuf *sb,
    struct sctp_tcb *stcb, int from, int incr);

void
sctp_log_strm_del(struct sctp_queued_to_read *control,
    struct sctp_queued_to_read *poschk,
    int from);
void sctp_log_cwnd(struct sctp_tcb *stcb, struct sctp_nets *, int, uint8_t);
void rto_logging(struct sctp_nets *net, int from);

void sctp_log_closing(struct sctp_inpcb *inp, struct sctp_tcb *stcb, int16_t loc);

void sctp_log_lock(struct sctp_inpcb *inp, struct sctp_tcb *stcb, uint8_t from);
void sctp_log_maxburst(struct sctp_tcb *stcb, struct sctp_nets *, int, int, uint8_t);
void sctp_log_block(uint8_t, struct sctp_association *, int);
void sctp_log_rwnd(uint8_t, uint32_t, uint32_t, uint32_t);
void sctp_log_mbcnt(uint8_t, uint32_t, uint32_t, uint32_t, uint32_t);
void sctp_log_rwnd_set(uint8_t, uint32_t, uint32_t, uint32_t, uint32_t);
int sctp_fill_stat_log(void *, size_t *);
void sctp_log_fr(uint32_t, uint32_t, uint32_t, int);
void sctp_log_sack(uint32_t, uint32_t, uint32_t, uint16_t, uint16_t, int);
void sctp_log_map(uint32_t, uint32_t, uint32_t, int);
void sctp_print_mapping_array(struct sctp_association *asoc);
void sctp_clr_stat_log(void);


#ifdef SCTP_AUDITING_ENABLED
void
sctp_auditing(int, struct sctp_inpcb *, struct sctp_tcb *,
    struct sctp_nets *);
void sctp_audit_log(uint8_t, uint8_t);

#endif
#endif				/* _KERNEL */
#endif<|MERGE_RESOLUTION|>--- conflicted
+++ resolved
@@ -186,12 +186,8 @@
 /* We abort responding to an IP packet for some reason */
 void
 sctp_abort_association(struct sctp_inpcb *, struct sctp_tcb *, struct mbuf *,
-<<<<<<< HEAD
-    int, struct sctphdr *, struct mbuf *,
-=======
     int, struct sockaddr *, struct sockaddr *,
     struct sctphdr *, struct mbuf *,
->>>>>>> 9cfbfbb3
     uint8_t, uint32_t,
     uint32_t, uint16_t);
 
@@ -206,14 +202,9 @@
 );
 
 void 
-<<<<<<< HEAD
-sctp_handle_ootb(struct mbuf *, int, int, struct sctphdr *,
-    struct sctp_inpcb *,
-=======
 sctp_handle_ootb(struct mbuf *, int, int,
     struct sockaddr *, struct sockaddr *,
     struct sctphdr *, struct sctp_inpcb *,
->>>>>>> 9cfbfbb3
     uint8_t, uint32_t,
     uint32_t, uint16_t);
 
