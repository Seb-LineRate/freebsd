--- conflicted
+++ resolved
@@ -1,5 +1,5 @@
 /*-
- * Copyright (c) 2005-2008 Sam Leffler, Errno Consulting
+ * Copyright (c) 2005-2009 Sam Leffler, Errno Consulting
  * All rights reserved.
  *
  * Redistribution and use in source and binary forms, with or without
@@ -209,6 +209,7 @@
 	uint8_t		*htcap;
 	uint8_t		*htinfo;
 	uint8_t		*ath;
+	uint8_t		*tdma;
 };
 
 /*
@@ -237,11 +238,7 @@
 	uint16_t	se_erp;		/* ERP from beacon/probe resp */
 	int8_t		se_rssi;	/* avg'd recv ssi */
 	int8_t		se_noise;	/* noise floor */
-<<<<<<< HEAD
-	uint8_t		se_dtimperiod;	/* DTIM period */
-=======
 	uint8_t		se_cc[2];	/* captured country code */
->>>>>>> 3569e353
 	struct ieee80211_ies se_ies;	/* captured ie's */
 	u_int		se_age;		/* age of entry (0 on create) */
 };
