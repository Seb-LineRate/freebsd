 $FreeBSD$
;	from: @(#)syscalls.master	8.2 (Berkeley) 1/13/94
;
; System call name/number master file.
; Processed to created init_sysent.c, syscalls.c and syscall.h.

; Columns: number audit type name alt{name,tag,rtyp}/comments
;	number	system call number, must be in order
;	audit	the audit event associated with the system call
;		A value of AUE_NULL means no auditing, but it also means that
;		there is no audit event for the call at this time. For the
;		case where the event exists, but we don't want auditing, the
;		event should be #defined to AUE_NULL in audit_kevents.h.
;	type	one of STD, OBSOL, UNIMPL, COMPAT, COMPAT4, COMPAT6,
;		COMPAT7, NODEF, NOARGS, NOPROTO, NOSTD
;		The COMPAT* options may be combined with one or more NO*
;		options separated by '|' with no spaces (e.g. COMPAT|NOARGS)
;	name	psuedo-prototype of syscall routine
;		If one of the following alts is different, then all appear:
;	altname	name of system call if different
;	alttag	name of args struct tag if different from [o]`name'"_args"
;	altrtyp	return type if not int (bogus - syscalls always return int)
;		for UNIMPL/OBSOL, name continues with comments

; types:
;	STD	always included
;	COMPAT	included on COMPAT #ifdef
;	COMPAT4	included on COMPAT4 #ifdef (FreeBSD 4 compat)
;	COMPAT6	included on COMPAT6 #ifdef (FreeBSD 6 compat)
;	COMPAT7	included on COMPAT7 #ifdef (FreeBSD 7 compat)
;	OBSOL	obsolete, not included in system, only specifies name
;	UNIMPL	not implemented, placeholder only
;	NOSTD	implemented but as a lkm that can be statically
;		compiled in; sysent entry will be filled with lkmressys
;		so the SYSCALL_MODULE macro works
;	NOARGS	same as STD except do not create structure in sys/sysproto.h
;	NODEF	same as STD except only have the entry in the syscall table
;		added.  Meaning - do not create structure or function
;		prototype in sys/sysproto.h
;	NOPROTO	same as STD except do not create structure or
;		function prototype in sys/sysproto.h.  Does add a
;		definition to syscall.h besides adding a sysent.
;	NOTSTATIC syscall is loadable
;
; Please copy any additions and changes to the following compatability tables:
; sys/compat/freebsd32/syscalls.master

; #ifdef's, etc. may be included, and are copied to the output files.

#include <sys/param.h>
#include <sys/sysent.h>
#include <sys/sysproto.h>

; Reserved/unimplemented system calls in the range 0-150 inclusive
; are reserved for use in future Berkeley releases.
; Additional system calls implemented in vendor and other
; redistributions should be placed in the reserved range at the end
; of the current calls.

0	AUE_NULL	STD	{ int nosys(void); } syscall nosys_args int
1	AUE_EXIT	STD	{ void sys_exit(int rval); } exit \
				    sys_exit_args void
2	AUE_FORK	STD	{ int fork(void); }
3	AUE_NULL	STD	{ ssize_t read(int fd, void *buf, \
				    size_t nbyte); }
4	AUE_NULL	STD	{ ssize_t write(int fd, const void *buf, \
				    size_t nbyte); }
5	AUE_OPEN_RWTC	STD	{ int open(char *path, int flags, int mode); }
; XXX should be		{ int open(const char *path, int flags, ...); }
; but we're not ready for `const' or varargs.
; XXX man page says `mode_t mode'.
6	AUE_CLOSE	STD	{ int close(int fd); }
7	AUE_WAIT4	STD	{ int wait4(int pid, int *status, \
				    int options, struct rusage *rusage); } \
				    wait4 wait_args int
8	AUE_CREAT	COMPAT	{ int creat(char *path, int mode); }
9	AUE_LINK	STD	{ int link(char *path, char *link); }
10	AUE_UNLINK	STD	{ int unlink(char *path); }
11	AUE_NULL	OBSOL	execv
12	AUE_CHDIR	STD	{ int chdir(char *path); }
13	AUE_FCHDIR	STD	{ int fchdir(int fd); }
14	AUE_MKNOD	STD	{ int mknod(char *path, int mode, int dev); }
15	AUE_CHMOD	STD	{ int chmod(char *path, int mode); }
16	AUE_CHOWN	STD	{ int chown(char *path, int uid, int gid); }
17	AUE_NULL	STD	{ int obreak(char *nsize); } break \
				    obreak_args int
18	AUE_GETFSSTAT	COMPAT4	{ int getfsstat(struct ostatfs *buf, \
				    long bufsize, int flags); }
19	AUE_LSEEK	COMPAT	{ long lseek(int fd, long offset, \
				    int whence); }
20	AUE_GETPID	STD	{ pid_t getpid(void); }
21	AUE_MOUNT	STD	{ int mount(char *type, char *path, \
				    int flags, caddr_t data); }
; XXX `path' should have type `const char *' but we're not ready for that.
22	AUE_UMOUNT	STD	{ int unmount(char *path, int flags); }
23	AUE_SETUID	STD	{ int setuid(uid_t uid); }
24	AUE_GETUID	STD	{ uid_t getuid(void); }
25	AUE_GETEUID	STD	{ uid_t geteuid(void); }
26	AUE_PTRACE	STD	{ int ptrace(int req, pid_t pid, \
				    caddr_t addr, int data); }
27	AUE_RECVMSG	STD	{ int recvmsg(int s, struct msghdr *msg, \
				    int flags); }
28	AUE_SENDMSG	STD	{ int sendmsg(int s, struct msghdr *msg, \
				    int flags); }
29	AUE_RECVFROM	STD	{ int recvfrom(int s, caddr_t buf, \
				    size_t len, int flags, \
				    struct sockaddr * __restrict from, \
				    __socklen_t * __restrict fromlenaddr); }
30	AUE_ACCEPT	STD	{ int accept(int s, \
				    struct sockaddr * __restrict name, \
				    __socklen_t * __restrict anamelen); }
31	AUE_GETPEERNAME	STD	{ int getpeername(int fdes, \
				    struct sockaddr * __restrict asa, \
				    __socklen_t * __restrict alen); }
32	AUE_GETSOCKNAME	STD	{ int getsockname(int fdes, \
				    struct sockaddr * __restrict asa, \
				    __socklen_t * __restrict alen); }
33	AUE_ACCESS	STD	{ int access(char *path, int amode); }
34	AUE_CHFLAGS	STD	{ int chflags(char *path, int flags); }
35	AUE_FCHFLAGS	STD	{ int fchflags(int fd, int flags); }
36	AUE_SYNC	STD	{ int sync(void); }
37	AUE_KILL	STD	{ int kill(int pid, int signum); }
38	AUE_STAT	COMPAT	{ int stat(char *path, struct ostat *ub); }
39	AUE_GETPPID	STD	{ pid_t getppid(void); }
40	AUE_LSTAT	COMPAT	{ int lstat(char *path, struct ostat *ub); }
41	AUE_DUP		STD	{ int dup(u_int fd); }
42	AUE_PIPE	STD	{ int pipe(void); }
43	AUE_GETEGID	STD	{ gid_t getegid(void); }
44	AUE_PROFILE	STD	{ int profil(caddr_t samples, size_t size, \
				    size_t offset, u_int scale); }
45	AUE_KTRACE	STD	{ int ktrace(const char *fname, int ops, \
				    int facs, int pid); }
46	AUE_SIGACTION	COMPAT	{ int sigaction(int signum, \
				    struct osigaction *nsa, \
				    struct osigaction *osa); }
47	AUE_GETGID	STD	{ gid_t getgid(void); }
48	AUE_SIGPROCMASK	COMPAT	{ int sigprocmask(int how, osigset_t mask); }
; XXX note nonstandard (bogus) calling convention - the libc stub passes
; us the mask, not a pointer to it, and we return the old mask as the
; (int) return value.
49	AUE_GETLOGIN	STD	{ int getlogin(char *namebuf, u_int \
				    namelen); }
50	AUE_SETLOGIN	STD	{ int setlogin(char *namebuf); }
51	AUE_ACCT	STD	{ int acct(char *path); }
52	AUE_SIGPENDING	COMPAT	{ int sigpending(void); }
53	AUE_SIGALTSTACK	STD	{ int sigaltstack(stack_t *ss, \
				    stack_t *oss); }
54	AUE_IOCTL	STD	{ int ioctl(int fd, u_long com, \
				    caddr_t data); }
55	AUE_REBOOT	STD	{ int reboot(int opt); }
56	AUE_REVOKE	STD	{ int revoke(char *path); }
57	AUE_SYMLINK	STD	{ int symlink(char *path, char *link); }
58	AUE_READLINK	STD	{ ssize_t readlink(char *path, char *buf, \
				    size_t count); }
59	AUE_EXECVE	STD	{ int execve(char *fname, char **argv, \
				    char **envv); }
60	AUE_UMASK	STD	{ int umask(int newmask); } umask umask_args \
				    int
61	AUE_CHROOT	STD	{ int chroot(char *path); }
62	AUE_FSTAT	COMPAT	{ int fstat(int fd, struct ostat *sb); }
63	AUE_NULL	COMPAT	{ int getkerninfo(int op, char *where, \
				    size_t *size, int arg); } getkerninfo \
				    getkerninfo_args int
64	AUE_NULL	COMPAT	{ int getpagesize(void); } getpagesize \
				    getpagesize_args int
65	AUE_MSYNC	STD	{ int msync(void *addr, size_t len, \
				    int flags); }
66	AUE_VFORK	STD	{ int vfork(void); }
67	AUE_NULL	OBSOL	vread
68	AUE_NULL	OBSOL	vwrite
69	AUE_SBRK	STD	{ int sbrk(int incr); }
70	AUE_SSTK	STD	{ int sstk(int incr); }
71	AUE_MMAP	COMPAT	{ int mmap(void *addr, int len, int prot, \
				    int flags, int fd, long pos); }
72	AUE_O_VADVISE	STD	{ int ovadvise(int anom); } vadvise \
				    ovadvise_args int
73	AUE_MUNMAP	STD	{ int munmap(void *addr, size_t len); }
74	AUE_MPROTECT	STD	{ int mprotect(const void *addr, size_t len, \
				    int prot); }
75	AUE_MADVISE	STD	{ int madvise(void *addr, size_t len, \
				    int behav); }
76	AUE_NULL	OBSOL	vhangup
77	AUE_NULL	OBSOL	vlimit
78	AUE_MINCORE	STD	{ int mincore(const void *addr, size_t len, \
				    char *vec); }
79	AUE_GETGROUPS	STD	{ int getgroups(u_int gidsetsize, \
				    gid_t *gidset); }
80	AUE_SETGROUPS	STD	{ int setgroups(u_int gidsetsize, \
				    gid_t *gidset); }
81	AUE_GETPGRP	STD	{ int getpgrp(void); }
82	AUE_SETPGRP	STD	{ int setpgid(int pid, int pgid); }
83	AUE_SETITIMER	STD	{ int setitimer(u_int which, struct \
				    itimerval *itv, struct itimerval *oitv); }
84	AUE_WAIT4	COMPAT	{ int wait(void); }
85	AUE_SWAPON	STD	{ int swapon(char *name); }
86	AUE_GETITIMER	STD	{ int getitimer(u_int which, \
				    struct itimerval *itv); }
87	AUE_SYSCTL	COMPAT	{ int gethostname(char *hostname, \
				    u_int len); } gethostname \
				    gethostname_args int
88	AUE_SYSCTL	COMPAT	{ int sethostname(char *hostname, \
				    u_int len); } sethostname \
				    sethostname_args int
89	AUE_GETDTABLESIZE	STD	{ int getdtablesize(void); }
90	AUE_DUP2	STD	{ int dup2(u_int from, u_int to); }
91	AUE_NULL	UNIMPL	getdopt
92	AUE_FCNTL	STD	{ int fcntl(int fd, int cmd, long arg); }
; XXX should be	{ int fcntl(int fd, int cmd, ...); }
; but we're not ready for varargs.
93	AUE_SELECT	STD	{ int select(int nd, fd_set *in, fd_set *ou, \
				    fd_set *ex, struct timeval *tv); }
94	AUE_NULL	UNIMPL	setdopt
95	AUE_FSYNC	STD	{ int fsync(int fd); }
96	AUE_SETPRIORITY	STD	{ int setpriority(int which, int who, \
				    int prio); }
97	AUE_SOCKET	STD	{ int socket(int domain, int type, \
				    int protocol); }
98	AUE_CONNECT	STD	{ int connect(int s, caddr_t name, \
				    int namelen); }
99	AUE_ACCEPT	COMPAT|NOARGS { int accept(int s, caddr_t name, \
				    int *anamelen); } accept accept_args int
100	AUE_GETPRIORITY	STD	{ int getpriority(int which, int who); }
101	AUE_SEND	COMPAT	{ int send(int s, caddr_t buf, int len, \
				    int flags); }
102	AUE_RECV	COMPAT	{ int recv(int s, caddr_t buf, int len, \
				    int flags); }
103	AUE_SIGRETURN	COMPAT	{ int sigreturn( \
				    struct osigcontext *sigcntxp); }
104	AUE_BIND	STD	{ int bind(int s, caddr_t name, \
				    int namelen); }
105	AUE_SETSOCKOPT	STD	{ int setsockopt(int s, int level, int name, \
				    caddr_t val, int valsize); }
106	AUE_LISTEN	STD	{ int listen(int s, int backlog); }
107	AUE_NULL	OBSOL	vtimes
108	AUE_NULL	COMPAT	{ int sigvec(int signum, struct sigvec *nsv, \
				    struct sigvec *osv); }
109	AUE_NULL	COMPAT	{ int sigblock(int mask); }
110	AUE_NULL	COMPAT	{ int sigsetmask(int mask); }
111	AUE_NULL	COMPAT	{ int sigsuspend(osigset_t mask); }
; XXX note nonstandard (bogus) calling convention - the libc stub passes
; us the mask, not a pointer to it.
112	AUE_NULL	COMPAT	{ int sigstack(struct sigstack *nss, \
				    struct sigstack *oss); }
113	AUE_RECVMSG	COMPAT	{ int recvmsg(int s, struct omsghdr *msg, \
				    int flags); }
114	AUE_SENDMSG	COMPAT	{ int sendmsg(int s, caddr_t msg, \
				    int flags); }
115	AUE_NULL	OBSOL	vtrace
116	AUE_GETTIMEOFDAY	STD	{ int gettimeofday(struct timeval *tp, \
				    struct timezone *tzp); }
117	AUE_GETRUSAGE	STD	{ int getrusage(int who, \
				    struct rusage *rusage); }
118	AUE_GETSOCKOPT	STD	{ int getsockopt(int s, int level, int name, \
				    caddr_t val, int *avalsize); }
119	AUE_NULL	UNIMPL	resuba (BSD/OS 2.x)
120	AUE_READV	STD	{ int readv(int fd, struct iovec *iovp, \
				    u_int iovcnt); }
121	AUE_WRITEV	STD	{ int writev(int fd, struct iovec *iovp, \
				    u_int iovcnt); }
122	AUE_SETTIMEOFDAY	STD	{ int settimeofday(struct timeval *tv, \
				    struct timezone *tzp); }
123	AUE_FCHOWN	STD	{ int fchown(int fd, int uid, int gid); }
124	AUE_FCHMOD	STD	{ int fchmod(int fd, int mode); }
125	AUE_RECVFROM	COMPAT|NOARGS { int recvfrom(int s, caddr_t buf, \
				    size_t len, int flags, caddr_t from, int \
				    *fromlenaddr); } recvfrom recvfrom_args \
				    int
126	AUE_SETREUID	STD	{ int setreuid(int ruid, int euid); }
127	AUE_SETREGID	STD	{ int setregid(int rgid, int egid); }
128	AUE_RENAME	STD	{ int rename(char *from, char *to); }
129	AUE_TRUNCATE	COMPAT	{ int truncate(char *path, long length); }
130	AUE_FTRUNCATE	COMPAT	{ int ftruncate(int fd, long length); }
131	AUE_FLOCK	STD	{ int flock(int fd, int how); }
132	AUE_MKFIFO	STD	{ int mkfifo(char *path, int mode); }
133	AUE_SENDTO	STD	{ int sendto(int s, caddr_t buf, size_t len, \
				    int flags, caddr_t to, int tolen); }
134	AUE_SHUTDOWN	STD	{ int shutdown(int s, int how); }
135	AUE_SOCKETPAIR	STD	{ int socketpair(int domain, int type, \
				    int protocol, int *rsv); }
136	AUE_MKDIR	STD	{ int mkdir(char *path, int mode); }
137	AUE_RMDIR	STD	{ int rmdir(char *path); }
138	AUE_UTIMES	STD	{ int utimes(char *path, \
				    struct timeval *tptr); }
139	AUE_NULL	OBSOL	4.2 sigreturn
140	AUE_ADJTIME	STD	{ int adjtime(struct timeval *delta, \
				    struct timeval *olddelta); }
141	AUE_GETPEERNAME	COMPAT	{ int getpeername(int fdes, caddr_t asa, \
				    int *alen); }
142	AUE_SYSCTL	COMPAT	{ long gethostid(void); }
143	AUE_SYSCTL	COMPAT	{ int sethostid(long hostid); }
144	AUE_GETRLIMIT	COMPAT	{ int getrlimit(u_int which, struct \
				    orlimit *rlp); }
145	AUE_SETRLIMIT	COMPAT	{ int setrlimit(u_int which, \
				    struct orlimit *rlp); }
146	AUE_KILLPG	COMPAT	{ int killpg(int pgid, int signum); }
147	AUE_SETSID	STD	{ int setsid(void); }
148	AUE_QUOTACTL	STD	{ int quotactl(char *path, int cmd, int uid, \
				    caddr_t arg); }
149	AUE_O_QUOTA	COMPAT	{ int quota(void); }
150	AUE_GETSOCKNAME	COMPAT|NOARGS { int getsockname(int fdec, \
				    caddr_t asa, int *alen); } getsockname \
				    getsockname_args int

; Syscalls 151-180 inclusive are reserved for vendor-specific
; system calls.  (This includes various calls added for compatibity
; with other Unix variants.)
; Some of these calls are now supported by BSD...
151	AUE_NULL	UNIMPL	sem_lock (BSD/OS 2.x)
152	AUE_NULL	UNIMPL	sem_wakeup (BSD/OS 2.x)
153	AUE_NULL	UNIMPL	asyncdaemon (BSD/OS 2.x)
; 154 is initialised by the NLM code, if present.
154	AUE_NULL	NOSTD	{ int nlm_syscall(int debug_level, int grace_period, int addr_count, char **addrs); }
; 155 is initialized by the NFS code, if present.
155	AUE_NFS_SVC	NOSTD	{ int nfssvc(int flag, caddr_t argp); }
156	AUE_GETDIRENTRIES	COMPAT	{ int getdirentries(int fd, char *buf, \
				    u_int count, long *basep); }
157	AUE_STATFS	COMPAT4	{ int statfs(char *path, \
				    struct ostatfs *buf); }
158	AUE_FSTATFS	COMPAT4	{ int fstatfs(int fd, \
				    struct ostatfs *buf); }
159	AUE_NULL	UNIMPL	nosys
160	AUE_LGETFH	STD	{ int lgetfh(char *fname, \
				    struct fhandle *fhp); }
161	AUE_NFS_GETFH	STD	{ int getfh(char *fname, \
				    struct fhandle *fhp); }
162	AUE_SYSCTL	COMPAT4	{ int getdomainname(char *domainname, \
				    int len); }
163	AUE_SYSCTL	COMPAT4	{ int setdomainname(char *domainname, \
				    int len); }
164	AUE_NULL	COMPAT4	{ int uname(struct utsname *name); }
165	AUE_SYSARCH	STD	{ int sysarch(int op, char *parms); }
166	AUE_RTPRIO	STD	{ int rtprio(int function, pid_t pid, \
				    struct rtprio *rtp); }
167	AUE_NULL	UNIMPL	nosys
168	AUE_NULL	UNIMPL	nosys
169	AUE_SEMSYS	NOSTD	{ int semsys(int which, int a2, int a3, \
				    int a4, int a5); }
; XXX should be	{ int semsys(int which, ...); }
170	AUE_MSGSYS	NOSTD	{ int msgsys(int which, int a2, int a3, \
				    int a4, int a5, int a6); }
; XXX should be	{ int msgsys(int which, ...); }
171	AUE_SHMSYS	NOSTD	{ int shmsys(int which, int a2, int a3, \
				    int a4); }
; XXX should be	{ int shmsys(int which, ...); }
172	AUE_NULL	UNIMPL	nosys
173	AUE_PREAD	STD	{ ssize_t freebsd6_pread(int fd, void *buf, \
				    size_t nbyte, int pad, off_t offset); }
174	AUE_PWRITE	STD	{ ssize_t freebsd6_pwrite(int fd, \
				    const void *buf, \
				    size_t nbyte, int pad, off_t offset); }
175	AUE_NULL	STD	{ int setfib(int fibnum); }
176	AUE_NTP_ADJTIME	STD	{ int ntp_adjtime(struct timex *tp); }
177	AUE_NULL	UNIMPL	sfork (BSD/OS 2.x)
178	AUE_NULL	UNIMPL	getdescriptor (BSD/OS 2.x)
179	AUE_NULL	UNIMPL	setdescriptor (BSD/OS 2.x)
180	AUE_NULL	UNIMPL	nosys

; Syscalls 181-199 are used by/reserved for BSD
181	AUE_SETGID	STD	{ int setgid(gid_t gid); }
182	AUE_SETEGID	STD	{ int setegid(gid_t egid); }
183	AUE_SETEUID	STD	{ int seteuid(uid_t euid); }
184	AUE_NULL	UNIMPL	lfs_bmapv
185	AUE_NULL	UNIMPL	lfs_markv
186	AUE_NULL	UNIMPL	lfs_segclean
187	AUE_NULL	UNIMPL	lfs_segwait
188	AUE_STAT	STD	{ int stat(char *path, struct stat *ub); }
189	AUE_FSTAT	STD	{ int fstat(int fd, struct stat *sb); }
190	AUE_LSTAT	STD	{ int lstat(char *path, struct stat *ub); }
191	AUE_PATHCONF	STD	{ int pathconf(char *path, int name); }
192	AUE_FPATHCONF	STD	{ int fpathconf(int fd, int name); }
193	AUE_NULL	UNIMPL	nosys
194	AUE_GETRLIMIT	STD	{ int getrlimit(u_int which, \
				    struct rlimit *rlp); } getrlimit \
				    __getrlimit_args int
195	AUE_SETRLIMIT	STD	{ int setrlimit(u_int which, \
				    struct rlimit *rlp); } setrlimit \
				    __setrlimit_args int
196	AUE_GETDIRENTRIES	STD	{ int getdirentries(int fd, char *buf, \
				    u_int count, long *basep); }
197	AUE_MMAP	STD	{ caddr_t freebsd6_mmap(caddr_t addr, \
				    size_t len, int prot, int flags, int fd, \
				    int pad, off_t pos); }
198	AUE_NULL	NOPROTO	{ int nosys(void); } __syscall \
				    __syscall_args int
199	AUE_LSEEK	STD	{ off_t freebsd6_lseek(int fd, int pad, \
				    off_t offset, int whence); }
200	AUE_TRUNCATE	STD	{ int freebsd6_truncate(char *path, int pad, \
				    off_t length); }
201	AUE_FTRUNCATE	STD	{ int freebsd6_ftruncate(int fd, int pad, \
				    off_t length); }
202	AUE_SYSCTL	STD	{ int __sysctl(int *name, u_int namelen, \
				    void *old, size_t *oldlenp, void *new, \
				    size_t newlen); } __sysctl sysctl_args int
203	AUE_MLOCK	STD	{ int mlock(const void *addr, size_t len); }
204	AUE_MUNLOCK	STD	{ int munlock(const void *addr, size_t len); }
205	AUE_UNDELETE	STD	{ int undelete(char *path); }
206	AUE_FUTIMES	STD	{ int futimes(int fd, struct timeval *tptr); }
207	AUE_GETPGID	STD	{ int getpgid(pid_t pid); }
208	AUE_NULL	UNIMPL	newreboot (NetBSD)
209	AUE_POLL	STD	{ int poll(struct pollfd *fds, u_int nfds, \
				    int timeout); }

;
; The following are reserved for loadable syscalls
;
210	AUE_NULL	NODEF|NOTSTATIC	lkmnosys lkmnosys nosys_args int
211	AUE_NULL	NODEF|NOTSTATIC	lkmnosys lkmnosys nosys_args int
212	AUE_NULL	NODEF|NOTSTATIC	lkmnosys lkmnosys nosys_args int
213	AUE_NULL	NODEF|NOTSTATIC	lkmnosys lkmnosys nosys_args int
214	AUE_NULL	NODEF|NOTSTATIC	lkmnosys lkmnosys nosys_args int
215	AUE_NULL	NODEF|NOTSTATIC	lkmnosys lkmnosys nosys_args int
216	AUE_NULL	NODEF|NOTSTATIC	lkmnosys lkmnosys nosys_args int
217	AUE_NULL	NODEF|NOTSTATIC	lkmnosys lkmnosys nosys_args int
218	AUE_NULL	NODEF|NOTSTATIC	lkmnosys lkmnosys nosys_args int
219	AUE_NULL	NODEF|NOTSTATIC	lkmnosys lkmnosys nosys_args int

;
; The following were introduced with NetBSD/4.4Lite-2
220	AUE_SEMCTL	COMPAT7|NOSTD { int __semctl(int semid, int semnum, \
				    int cmd, union semun_old *arg); }
221	AUE_SEMGET	NOSTD	{ int semget(key_t key, int nsems, \
				    int semflg); }
222	AUE_SEMOP	NOSTD	{ int semop(int semid, struct sembuf *sops, \
				    size_t nsops); }
223	AUE_NULL	UNIMPL	semconfig
224	AUE_MSGCTL	COMPAT7|NOSTD { int msgctl(int msqid, int cmd, \
				    struct msqid_ds_old *buf); }
225	AUE_MSGGET	NOSTD	{ int msgget(key_t key, int msgflg); }
226	AUE_MSGSND	NOSTD	{ int msgsnd(int msqid, const void *msgp, \
				    size_t msgsz, int msgflg); }
227	AUE_MSGRCV	NOSTD	{ int msgrcv(int msqid, void *msgp, \
				    size_t msgsz, long msgtyp, int msgflg); }
228	AUE_SHMAT	NOSTD	{ int shmat(int shmid, const void *shmaddr, \
				    int shmflg); }
229	AUE_SHMCTL	COMPAT7|NOSTD { int shmctl(int shmid, int cmd, \
				    struct shmid_ds_old *buf); }
230	AUE_SHMDT	NOSTD	{ int shmdt(const void *shmaddr); }
231	AUE_SHMGET	NOSTD	{ int shmget(key_t key, size_t size, \
				    int shmflg); }
;
232	AUE_NULL	STD	{ int clock_gettime(clockid_t clock_id, \
				    struct timespec *tp); }
233	AUE_CLOCK_SETTIME	STD	{ int clock_settime( \
				    clockid_t clock_id, \
				    const struct timespec *tp); }
234	AUE_NULL	STD	{ int clock_getres(clockid_t clock_id, \
				    struct timespec *tp); }
235	AUE_NULL	STD	{ int ktimer_create(clockid_t clock_id, \
				    struct sigevent *evp, int *timerid); }
236	AUE_NULL	STD	{ int ktimer_delete(int timerid); }
237	AUE_NULL	STD	{ int ktimer_settime(int timerid, int flags, \
				    const struct itimerspec *value, \
				    struct itimerspec *ovalue); }
238	AUE_NULL	STD	{ int ktimer_gettime(int timerid, struct \
				    itimerspec *value); }
239	AUE_NULL	STD	{ int ktimer_getoverrun(int timerid); }
240	AUE_NULL	STD	{ int nanosleep(const struct timespec *rqtp, \
				    struct timespec *rmtp); }
241	AUE_NULL	STD	{ int ffclock_getcounter(ffcounter *ffcount); }
242	AUE_NULL	STD	{ int ffclock_setestimate( \
				    struct ffclock_estimate *cest); }
243	AUE_NULL	STD	{ int ffclock_getestimate( \
				    struct ffclock_estimate *cest); }
244	AUE_NULL	UNIMPL	nosys
245	AUE_NULL	UNIMPL	nosys
246	AUE_NULL	UNIMPL	nosys
247	AUE_NULL	UNIMPL	nosys
248	AUE_NULL	STD	{ int ntp_gettime(struct ntptimeval *ntvp); }
249	AUE_NULL	UNIMPL	nosys
; syscall numbers initially used in OpenBSD
250	AUE_MINHERIT	STD	{ int minherit(void *addr, size_t len, \
				    int inherit); }
251	AUE_RFORK	STD	{ int rfork(int flags); }
252	AUE_POLL	STD	{ int openbsd_poll(struct pollfd *fds, \
				    u_int nfds, int timeout); }
253	AUE_ISSETUGID	STD	{ int issetugid(void); }
254	AUE_LCHOWN	STD	{ int lchown(char *path, int uid, int gid); }
255	AUE_NULL	NOSTD	{ int aio_read(struct aiocb *aiocbp); }
256	AUE_NULL	NOSTD	{ int aio_write(struct aiocb *aiocbp); }
257	AUE_NULL	NOSTD	{ int lio_listio(int mode, \
				    struct aiocb * const *acb_list, \
				    int nent, struct sigevent *sig); }
258	AUE_NULL	UNIMPL	nosys
259	AUE_NULL	UNIMPL	nosys
260	AUE_NULL	UNIMPL	nosys
261	AUE_NULL	UNIMPL	nosys
262	AUE_NULL	UNIMPL	nosys
263	AUE_NULL	UNIMPL	nosys
264	AUE_NULL	UNIMPL	nosys
265	AUE_NULL	UNIMPL	nosys
266	AUE_NULL	UNIMPL	nosys
267	AUE_NULL	UNIMPL	nosys
268	AUE_NULL	UNIMPL	nosys
269	AUE_NULL	UNIMPL	nosys
270	AUE_NULL	UNIMPL	nosys
271	AUE_NULL	UNIMPL	nosys
272	AUE_O_GETDENTS	STD	{ int getdents(int fd, char *buf, \
				    size_t count); }
273	AUE_NULL	UNIMPL	nosys
274	AUE_LCHMOD	STD	{ int lchmod(char *path, mode_t mode); }
275	AUE_LCHOWN	NOPROTO	{ int lchown(char *path, uid_t uid, \
				    gid_t gid); } netbsd_lchown lchown_args \
				    int
276	AUE_LUTIMES	STD	{ int lutimes(char *path, \
				    struct timeval *tptr); }
277	AUE_MSYNC	NOPROTO	{ int msync(void *addr, size_t len, \
				    int flags); } netbsd_msync msync_args int
278	AUE_STAT	STD	{ int nstat(char *path, struct nstat *ub); }
279	AUE_FSTAT	STD	{ int nfstat(int fd, struct nstat *sb); }
280	AUE_LSTAT	STD	{ int nlstat(char *path, struct nstat *ub); }
281	AUE_NULL	UNIMPL	nosys
282	AUE_NULL	UNIMPL	nosys
283	AUE_NULL	UNIMPL	nosys
284	AUE_NULL	UNIMPL	nosys
285	AUE_NULL	UNIMPL	nosys
286	AUE_NULL	UNIMPL	nosys
287	AUE_NULL	UNIMPL	nosys
288	AUE_NULL	UNIMPL	nosys
; 289 and 290 from NetBSD (OpenBSD: 267 and 268)
289	AUE_PREADV	STD	{ ssize_t preadv(int fd, struct iovec *iovp, \
					u_int iovcnt, off_t offset); }
290	AUE_PWRITEV	STD	{ ssize_t pwritev(int fd, struct iovec *iovp, \
					u_int iovcnt, off_t offset); }
291	AUE_NULL	UNIMPL	nosys
292	AUE_NULL	UNIMPL	nosys
293	AUE_NULL	UNIMPL	nosys
294	AUE_NULL	UNIMPL	nosys
295	AUE_NULL	UNIMPL	nosys
296	AUE_NULL	UNIMPL	nosys
; XXX 297 is 300 in NetBSD 
297	AUE_FHSTATFS	COMPAT4	{ int fhstatfs( \
				    const struct fhandle *u_fhp, \
				    struct ostatfs *buf); }
298	AUE_FHOPEN	STD	{ int fhopen(const struct fhandle *u_fhp, \
				    int flags); }
299	AUE_FHSTAT	STD	{ int fhstat(const struct fhandle *u_fhp, \
				    struct stat *sb); }
; syscall numbers for FreeBSD
300	AUE_NULL	STD	{ int modnext(int modid); }
301	AUE_NULL	STD	{ int modstat(int modid, \
				    struct module_stat *stat); }
302	AUE_NULL	STD	{ int modfnext(int modid); }
303	AUE_NULL	STD	{ int modfind(const char *name); }
304	AUE_MODLOAD	STD	{ int kldload(const char *file); }
305	AUE_MODUNLOAD	STD	{ int kldunload(int fileid); }
306	AUE_NULL	STD	{ int kldfind(const char *file); }
307	AUE_NULL	STD	{ int kldnext(int fileid); }
308	AUE_NULL	STD	{ int kldstat(int fileid, struct \
				    kld_file_stat* stat); }
309	AUE_NULL	STD	{ int kldfirstmod(int fileid); }
310	AUE_GETSID	STD	{ int getsid(pid_t pid); }
311	AUE_SETRESUID	STD	{ int setresuid(uid_t ruid, uid_t euid, \
				    uid_t suid); }
312	AUE_SETRESGID	STD	{ int setresgid(gid_t rgid, gid_t egid, \
				    gid_t sgid); }
313	AUE_NULL	OBSOL	signanosleep
314	AUE_NULL	NOSTD	{ int aio_return(struct aiocb *aiocbp); }
315	AUE_NULL	NOSTD	{ int aio_suspend( \
				    struct aiocb * const * aiocbp, int nent, \
				    const struct timespec *timeout); }
316	AUE_NULL	NOSTD	{ int aio_cancel(int fd, \
				    struct aiocb *aiocbp); }
317	AUE_NULL	NOSTD	{ int aio_error(struct aiocb *aiocbp); }
318	AUE_NULL	NOSTD	{ int oaio_read(struct oaiocb *aiocbp); }
319	AUE_NULL	NOSTD	{ int oaio_write(struct oaiocb *aiocbp); }
320	AUE_NULL	NOSTD	{ int olio_listio(int mode, \
				    struct oaiocb * const *acb_list, \
				    int nent, struct osigevent *sig); }
321	AUE_NULL	STD	{ int yield(void); }
322	AUE_NULL	OBSOL	thr_sleep
323	AUE_NULL	OBSOL	thr_wakeup
324	AUE_MLOCKALL	STD	{ int mlockall(int how); }
325	AUE_MUNLOCKALL	STD	{ int munlockall(void); }
326	AUE_GETCWD	STD	{ int __getcwd(u_char *buf, u_int buflen); }

327	AUE_NULL	STD	{ int sched_setparam (pid_t pid, \
				    const struct sched_param *param); }
328	AUE_NULL	STD	{ int sched_getparam (pid_t pid, struct \
				    sched_param *param); }

329	AUE_NULL	STD	{ int sched_setscheduler (pid_t pid, int \
				    policy, const struct sched_param \
				    *param); }
330	AUE_NULL	STD	{ int sched_getscheduler (pid_t pid); }

331	AUE_NULL	STD	{ int sched_yield (void); }
332	AUE_NULL	STD	{ int sched_get_priority_max (int policy); }
333	AUE_NULL	STD	{ int sched_get_priority_min (int policy); }
334	AUE_NULL	STD	{ int sched_rr_get_interval (pid_t pid, \
				    struct timespec *interval); }
335	AUE_NULL	STD	{ int utrace(const void *addr, size_t len); }
336	AUE_SENDFILE	COMPAT4	{ int sendfile(int fd, int s, \
				    off_t offset, size_t nbytes, \
				    struct sf_hdtr *hdtr, off_t *sbytes, \
				    int flags); }
337	AUE_NULL	STD	{ int kldsym(int fileid, int cmd, \
				    void *data); }
338	AUE_JAIL	STD	{ int jail(struct jail *jail); }
339	AUE_NULL	NOSTD|NOTSTATIC	{ int nnpfs_syscall(int operation, \
				    char *a_pathP, int a_opcode, \
				    void *a_paramsP, int a_followSymlinks); }
340	AUE_SIGPROCMASK	STD	{ int sigprocmask(int how, \
				    const sigset_t *set, sigset_t *oset); }
341	AUE_SIGSUSPEND	STD	{ int sigsuspend(const sigset_t *sigmask); }
342	AUE_SIGACTION	COMPAT4	{ int sigaction(int sig, const \
				    struct sigaction *act, \
				    struct sigaction *oact); }
343	AUE_SIGPENDING	STD	{ int sigpending(sigset_t *set); }
344	AUE_SIGRETURN	COMPAT4	{ int sigreturn( \
				    const struct ucontext4 *sigcntxp); }
345	AUE_SIGWAIT	STD	{ int sigtimedwait(const sigset_t *set, \
				    siginfo_t *info, \
				    const struct timespec *timeout); }
346	AUE_NULL	STD	{ int sigwaitinfo(const sigset_t *set, \
				    siginfo_t *info); }
347	AUE_NULL	STD	{ int __acl_get_file(const char *path, \
				    acl_type_t type, struct acl *aclp); }
348	AUE_NULL	STD	{ int __acl_set_file(const char *path, \
				    acl_type_t type, struct acl *aclp); }
349	AUE_NULL	STD	{ int __acl_get_fd(int filedes, \
				    acl_type_t type, struct acl *aclp); }
350	AUE_NULL	STD	{ int __acl_set_fd(int filedes, \
				    acl_type_t type, struct acl *aclp); }
351	AUE_NULL	STD	{ int __acl_delete_file(const char *path, \
				    acl_type_t type); }
352	AUE_NULL	STD	{ int __acl_delete_fd(int filedes, \
				    acl_type_t type); }
353	AUE_NULL	STD	{ int __acl_aclcheck_file(const char *path, \
				    acl_type_t type, struct acl *aclp); }
354	AUE_NULL	STD	{ int __acl_aclcheck_fd(int filedes, \
				    acl_type_t type, struct acl *aclp); }
355	AUE_EXTATTRCTL	STD	{ int extattrctl(const char *path, int cmd, \
				    const char *filename, int attrnamespace, \
				    const char *attrname); }
356	AUE_EXTATTR_SET_FILE	STD	{ int extattr_set_file( \
				    const char *path, int attrnamespace, \
				    const char *attrname, void *data, \
				    size_t nbytes); }
357	AUE_EXTATTR_GET_FILE	STD	{ ssize_t extattr_get_file( \
				    const char *path, int attrnamespace, \
				    const char *attrname, void *data, \
				    size_t nbytes); }
358	AUE_EXTATTR_DELETE_FILE	STD	{ int extattr_delete_file(const char *path, \
				    int attrnamespace, \
				    const char *attrname); }
359	AUE_NULL	NOSTD	{ int aio_waitcomplete( \
				    struct aiocb **aiocbp, \
				    struct timespec *timeout); }
360	AUE_GETRESUID	STD	{ int getresuid(uid_t *ruid, uid_t *euid, \
				    uid_t *suid); }
361	AUE_GETRESGID	STD	{ int getresgid(gid_t *rgid, gid_t *egid, \
				    gid_t *sgid); }
362	AUE_KQUEUE	STD	{ int kqueue(void); }
363	AUE_NULL	STD	{ int kevent(int fd, \
				    struct kevent *changelist, int nchanges, \
				    struct kevent *eventlist, int nevents, \
				    const struct timespec *timeout); }
364	AUE_NULL	UNIMPL	__cap_get_proc
365	AUE_NULL	UNIMPL	__cap_set_proc
366	AUE_NULL	UNIMPL	__cap_get_fd
367	AUE_NULL	UNIMPL	__cap_get_file
368	AUE_NULL	UNIMPL	__cap_set_fd
369	AUE_NULL	UNIMPL	__cap_set_file
370	AUE_NULL	UNIMPL	nosys
371	AUE_EXTATTR_SET_FD	STD	{ int extattr_set_fd(int fd, \
				    int attrnamespace, const char *attrname, \
				    void *data, size_t nbytes); }
372	AUE_EXTATTR_GET_FD	STD	{ ssize_t extattr_get_fd(int fd, \
				    int attrnamespace, const char *attrname, \
				    void *data, size_t nbytes); }
373	AUE_EXTATTR_DELETE_FD	STD	{ int extattr_delete_fd(int fd, \
				    int attrnamespace, \
				    const char *attrname); }
374	AUE_NULL	STD	{ int __setugid(int flag); }
375	AUE_NULL	UNIMPL	nfsclnt
376	AUE_EACCESS	STD	{ int eaccess(char *path, int amode); }
377	AUE_NULL	NOSTD|NOTSTATIC	{ int afs3_syscall(long syscall, \
				    long parm1, long parm2, long parm3, \
				    long parm4, long parm5, long parm6); }
378	AUE_NMOUNT	STD	{ int nmount(struct iovec *iovp, \
				    unsigned int iovcnt, int flags); }
379	AUE_NULL	UNIMPL	kse_exit
380	AUE_NULL	UNIMPL	kse_wakeup
381	AUE_NULL	UNIMPL	kse_create
382	AUE_NULL	UNIMPL	kse_thr_interrupt
383	AUE_NULL	UNIMPL	kse_release
384	AUE_NULL	STD	{ int __mac_get_proc(struct mac *mac_p); }
385	AUE_NULL	STD	{ int __mac_set_proc(struct mac *mac_p); }
386	AUE_NULL	STD	{ int __mac_get_fd(int fd, \
				    struct mac *mac_p); }
387	AUE_NULL	STD	{ int __mac_get_file(const char *path_p, \
				    struct mac *mac_p); }
388	AUE_NULL	STD	{ int __mac_set_fd(int fd, \
				    struct mac *mac_p); }
389	AUE_NULL	STD	{ int __mac_set_file(const char *path_p, \
				    struct mac *mac_p); }
390	AUE_NULL	STD	{ int kenv(int what, const char *name, \
				    char *value, int len); }
391	AUE_LCHFLAGS	STD	{ int lchflags(const char *path, int flags); }
392	AUE_NULL	STD	{ int uuidgen(struct uuid *store, \
				    int count); }
393	AUE_SENDFILE	STD	{ int sendfile(int fd, int s, off_t offset, \
				    size_t nbytes, struct sf_hdtr *hdtr, \
				    off_t *sbytes, int flags); }
394	AUE_NULL	STD	{ int mac_syscall(const char *policy, \
				    int call, void *arg); }
395	AUE_GETFSSTAT	STD	{ int getfsstat(struct statfs *buf, \
				    long bufsize, int flags); }
396	AUE_STATFS	STD	{ int statfs(char *path, \
				    struct statfs *buf); }
397	AUE_FSTATFS	STD	{ int fstatfs(int fd, struct statfs *buf); }
398	AUE_FHSTATFS	STD	{ int fhstatfs(const struct fhandle *u_fhp, \
				    struct statfs *buf); }
399	AUE_NULL	UNIMPL	nosys
400	AUE_NULL	NOSTD	{ int ksem_close(semid_t id); }
401	AUE_NULL	NOSTD	{ int ksem_post(semid_t id); }
402	AUE_NULL	NOSTD	{ int ksem_wait(semid_t id); }
403	AUE_NULL	NOSTD	{ int ksem_trywait(semid_t id); }
404	AUE_NULL	NOSTD	{ int ksem_init(semid_t *idp, \
				    unsigned int value); }
405	AUE_NULL	NOSTD	{ int ksem_open(semid_t *idp, \
				    const char *name, int oflag, \
				    mode_t mode, unsigned int value); }
406	AUE_NULL	NOSTD	{ int ksem_unlink(const char *name); }
407	AUE_NULL	NOSTD	{ int ksem_getvalue(semid_t id, int *val); }
408	AUE_NULL	NOSTD	{ int ksem_destroy(semid_t id); }
409	AUE_NULL	STD	{ int __mac_get_pid(pid_t pid, \
				    struct mac *mac_p); }
410	AUE_NULL	STD	{ int __mac_get_link(const char *path_p, \
				    struct mac *mac_p); }
411	AUE_NULL	STD	{ int __mac_set_link(const char *path_p, \
				    struct mac *mac_p); }
412	AUE_EXTATTR_SET_LINK	STD	{ int extattr_set_link( \
				    const char *path, int attrnamespace, \
				    const char *attrname, void *data, \
				    size_t nbytes); }
413	AUE_EXTATTR_GET_LINK	STD	{ ssize_t extattr_get_link( \
				    const char *path, int attrnamespace, \
				    const char *attrname, void *data, \
				    size_t nbytes); }
414	AUE_EXTATTR_DELETE_LINK	STD	{ int extattr_delete_link( \
				    const char *path, int attrnamespace, \
				    const char *attrname); }
415	AUE_NULL	STD	{ int __mac_execve(char *fname, char **argv, \
				    char **envv, struct mac *mac_p); }
416	AUE_SIGACTION	STD	{ int sigaction(int sig, \
				    const struct sigaction *act, \
				    struct sigaction *oact); }
417	AUE_SIGRETURN	STD	{ int sigreturn( \
				    const struct __ucontext *sigcntxp); }
418	AUE_NULL	UNIMPL	__xstat
419	AUE_NULL	UNIMPL	__xfstat
420	AUE_NULL	UNIMPL	__xlstat
421	AUE_NULL	STD	{ int getcontext(struct __ucontext *ucp); }
422	AUE_NULL	STD	{ int setcontext( \
				    const struct __ucontext *ucp); }
423	AUE_NULL	STD	{ int swapcontext(struct __ucontext *oucp, \
				    const struct __ucontext *ucp); }
424	AUE_SWAPOFF	STD	{ int swapoff(const char *name); }
425	AUE_NULL	STD	{ int __acl_get_link(const char *path, \
				    acl_type_t type, struct acl *aclp); }
426	AUE_NULL	STD	{ int __acl_set_link(const char *path, \
				    acl_type_t type, struct acl *aclp); }
427	AUE_NULL	STD	{ int __acl_delete_link(const char *path, \
				    acl_type_t type); }
428	AUE_NULL	STD	{ int __acl_aclcheck_link(const char *path, \
				    acl_type_t type, struct acl *aclp); }
429	AUE_SIGWAIT	STD	{ int sigwait(const sigset_t *set, \
				    int *sig); }
430	AUE_NULL	STD	{ int thr_create(ucontext_t *ctx, long *id, \
				    int flags); }
431	AUE_NULL	STD	{ void thr_exit(long *state); }
432	AUE_NULL	STD	{ int thr_self(long *id); }
433	AUE_NULL	STD	{ int thr_kill(long id, int sig); }
434	AUE_NULL	STD	{ int _umtx_lock(struct umtx *umtx); }
435	AUE_NULL	STD	{ int _umtx_unlock(struct umtx *umtx); }
436	AUE_NULL	STD	{ int jail_attach(int jid); }
437	AUE_EXTATTR_LIST_FD	STD	{ ssize_t extattr_list_fd(int fd, \
				    int attrnamespace, void *data, \
				    size_t nbytes); }
438	AUE_EXTATTR_LIST_FILE	STD	{ ssize_t extattr_list_file( \
				    const char *path, int attrnamespace, \
				    void *data, size_t nbytes); }
439	AUE_EXTATTR_LIST_LINK	STD	{ ssize_t extattr_list_link( \
				    const char *path, int attrnamespace, \
				    void *data, size_t nbytes); }
440	AUE_NULL	UNIMPL	kse_switchin
441	AUE_NULL	NOSTD	{ int ksem_timedwait(semid_t id, \
				    const struct timespec *abstime); }
442	AUE_NULL	STD	{ int thr_suspend( \
				    const struct timespec *timeout); }
443	AUE_NULL	STD	{ int thr_wake(long id); }
444	AUE_MODUNLOAD	STD	{ int kldunloadf(int fileid, int flags); }
445	AUE_AUDIT	STD	{ int audit(const void *record, \
				    u_int length); }
446	AUE_AUDITON	STD	{ int auditon(int cmd, void *data, \
				    u_int length); }
447	AUE_GETAUID	STD	{ int getauid(uid_t *auid); }
448	AUE_SETAUID	STD	{ int setauid(uid_t *auid); }
449	AUE_GETAUDIT	STD	{ int getaudit(struct auditinfo *auditinfo); }
450	AUE_SETAUDIT	STD	{ int setaudit(struct auditinfo *auditinfo); }
451	AUE_GETAUDIT_ADDR	STD	{ int getaudit_addr( \
				    struct auditinfo_addr *auditinfo_addr, \
				    u_int length); }
452	AUE_SETAUDIT_ADDR	STD	{ int setaudit_addr( \
				    struct auditinfo_addr *auditinfo_addr, \
				    u_int length); }
453	AUE_AUDITCTL	STD	{ int auditctl(char *path); }
454	AUE_NULL	STD	{ int _umtx_op(void *obj, int op, \
				    u_long val, void *uaddr1, void *uaddr2); }
455	AUE_NULL	STD	{ int thr_new(struct thr_param *param, \
				    int param_size); }
456	AUE_NULL	STD	{ int sigqueue(pid_t pid, int signum, void *value); }
457	AUE_NULL	NOSTD	{ int kmq_open(const char *path, int flags, \
				    mode_t mode, const struct mq_attr *attr); }
458	AUE_NULL	NOSTD	{ int kmq_setattr(int mqd,		\
				    const struct mq_attr *attr,		\
				    struct mq_attr *oattr); }
459	AUE_NULL	NOSTD	{ int kmq_timedreceive(int mqd,	\
				    char *msg_ptr, size_t msg_len,	\
				    unsigned *msg_prio,			\
				    const struct timespec *abs_timeout); }
460	AUE_NULL	NOSTD	{ int kmq_timedsend(int mqd,		\
				    const char *msg_ptr, size_t msg_len,\
				    unsigned msg_prio,			\
				    const struct timespec *abs_timeout);}
461	AUE_NULL	NOSTD	{ int kmq_notify(int mqd,		\
				    const struct sigevent *sigev); }
462	AUE_NULL	NOSTD	{ int kmq_unlink(const char *path); }
463	AUE_NULL	STD	{ int abort2(const char *why, int nargs, void **args); }
464	AUE_NULL	STD	{ int thr_set_name(long id, const char *name); }
465	AUE_NULL	NOSTD	{ int aio_fsync(int op, struct aiocb *aiocbp); }
466	AUE_RTPRIO	STD	{ int rtprio_thread(int function, \
				    lwpid_t lwpid, struct rtprio *rtp); }
467	AUE_NULL	UNIMPL	nosys
468	AUE_NULL	UNIMPL	nosys
469	AUE_NULL	UNIMPL	__getpath_fromfd
470	AUE_NULL	UNIMPL	__getpath_fromaddr
471	AUE_NULL	STD	{ int sctp_peeloff(int sd, uint32_t name); }
472     AUE_NULL        STD    { int sctp_generic_sendmsg(int sd, caddr_t msg, int mlen, \
	                            caddr_t to, __socklen_t tolen, \
				    struct sctp_sndrcvinfo *sinfo, int flags); }
473     AUE_NULL        STD    { int sctp_generic_sendmsg_iov(int sd, struct iovec *iov, int iovlen, \
	                            caddr_t to, __socklen_t tolen, \
				    struct sctp_sndrcvinfo *sinfo, int flags); }
474     AUE_NULL        STD    { int sctp_generic_recvmsg(int sd, struct iovec *iov, int iovlen, \
				    struct sockaddr * from, __socklen_t *fromlenaddr, \
				    struct sctp_sndrcvinfo *sinfo, int *msg_flags); }
475	AUE_PREAD	STD	{ ssize_t pread(int fd, void *buf, \
				    size_t nbyte, off_t offset); }
476	AUE_PWRITE	STD	{ ssize_t pwrite(int fd, const void *buf, \
				    size_t nbyte, off_t offset); }
477	AUE_MMAP	STD	{ caddr_t mmap(caddr_t addr, size_t len, \
				    int prot, int flags, int fd, off_t pos); }
478	AUE_LSEEK	STD	{ off_t lseek(int fd, off_t offset, \
				    int whence); }
479	AUE_TRUNCATE	STD	{ int truncate(char *path, off_t length); }
480	AUE_FTRUNCATE	STD	{ int ftruncate(int fd, off_t length); }
481	AUE_KILL	STD	{ int thr_kill2(pid_t pid, long id, int sig); }
482	AUE_SHMOPEN	STD	{ int shm_open(const char *path, int flags, \
				    mode_t mode); }
483	AUE_SHMUNLINK	STD	{ int shm_unlink(const char *path); }
484	AUE_NULL	STD	{ int cpuset(cpusetid_t *setid); }
485	AUE_NULL	STD	{ int cpuset_setid(cpuwhich_t which, id_t id, \
				    cpusetid_t setid); }
486	AUE_NULL	STD	{ int cpuset_getid(cpulevel_t level, \
				    cpuwhich_t which, id_t id, \
				    cpusetid_t *setid); }
487	AUE_NULL	STD	{ int cpuset_getaffinity(cpulevel_t level, \
				    cpuwhich_t which, id_t id, size_t cpusetsize, \
				    cpuset_t *mask); }
488	AUE_NULL	STD	{ int cpuset_setaffinity(cpulevel_t level, \
				    cpuwhich_t which, id_t id, size_t cpusetsize, \
				    const cpuset_t *mask); }
489	AUE_FACCESSAT	STD	{ int faccessat(int fd, char *path, int amode, \
				    int flag); }
490	AUE_FCHMODAT	STD	{ int fchmodat(int fd, char *path, mode_t mode, \
				    int flag); }
491	AUE_FCHOWNAT	STD	{ int fchownat(int fd, char *path, uid_t uid, \
				    gid_t gid, int flag); }
492	AUE_FEXECVE	STD	{ int fexecve(int fd, char **argv, \
				    char **envv); }
493	AUE_FSTATAT	STD	{ int fstatat(int fd, char *path, \
				    struct stat *buf, int flag); }
494	AUE_FUTIMESAT	STD	{ int futimesat(int fd, char *path, \
				    struct timeval *times); }
495	AUE_LINKAT	STD	{ int linkat(int fd1, char *path1, int fd2, \
				    char *path2, int flag); }
496	AUE_MKDIRAT	STD	{ int mkdirat(int fd, char *path, mode_t mode); }
497	AUE_MKFIFOAT	STD	{ int mkfifoat(int fd, char *path, mode_t mode); }
498	AUE_MKNODAT	STD	{ int mknodat(int fd, char *path, mode_t mode, \
				    dev_t dev); }
; XXX: see the comment for open
499	AUE_OPENAT_RWTC	STD	{ int openat(int fd, char *path, int flag, \
				    mode_t mode); }
500	AUE_READLINKAT	STD	{ int readlinkat(int fd, char *path, char *buf, \
				    size_t bufsize); }
501	AUE_RENAMEAT	STD	{ int renameat(int oldfd, char *old, int newfd, \
				     char *new); }
502	AUE_SYMLINKAT	STD	{ int symlinkat(char *path1, int fd, \
				     char *path2); }
503	AUE_UNLINKAT	STD	{ int unlinkat(int fd, char *path, int flag); }
504	AUE_POSIX_OPENPT	STD	{ int posix_openpt(int flags); }
; 505 is initialised by the kgssapi code, if present.
505	AUE_NULL	NOSTD	{ int gssd_syscall(char *path); }
506	AUE_NULL	STD	{ int jail_get(struct iovec *iovp, \
				    unsigned int iovcnt, int flags); }
507	AUE_NULL	STD	{ int jail_set(struct iovec *iovp, \
				    unsigned int iovcnt, int flags); }
508	AUE_NULL	STD	{ int jail_remove(int jid); }
509	AUE_CLOSEFROM	STD	{ int closefrom(int lowfd); }
510	AUE_SEMCTL	NOSTD	{ int __semctl(int semid, int semnum, \
				    int cmd, union semun *arg); }
511	AUE_MSGCTL	NOSTD	{ int msgctl(int msqid, int cmd, \
				    struct msqid_ds *buf); }
512	AUE_SHMCTL	NOSTD	{ int shmctl(int shmid, int cmd, \
				    struct shmid_ds *buf); }
513	AUE_LPATHCONF	STD	{ int lpathconf(char *path, int name); }
514	AUE_CAP_NEW	STD	{ int cap_new(int fd, u_int64_t rights); }
515	AUE_CAP_GETRIGHTS	STD	{ int cap_getrights(int fd, \
				    u_int64_t *rightsp); }
516	AUE_CAP_ENTER	STD	{ int cap_enter(void); }
517	AUE_CAP_GETMODE	STD	{ int cap_getmode(u_int *modep); }
518	AUE_PDFORK	STD	{ int pdfork(int *fdp, int flags); }
519	AUE_PDKILL	STD	{ int pdkill(int fd, int signum); }
520	AUE_PDGETPID	STD	{ int pdgetpid(int fd, pid_t *pidp); }
521	AUE_PDWAIT	UNIMPL	pdwait4
522	AUE_SELECT	STD	{ int pselect(int nd, fd_set *in, \
				    fd_set *ou, fd_set *ex, \
				    const struct timespec *ts, \
				    const sigset_t *sm); }
523	AUE_NULL	STD	{ int getloginclass(char *namebuf, \
				    size_t namelen); }
524	AUE_NULL	STD	{ int setloginclass(const char *namebuf); }
525	AUE_NULL	STD	{ int rctl_get_racct(const void *inbufp, \
				    size_t inbuflen, void *outbufp, \
				    size_t outbuflen); }
526	AUE_NULL	STD	{ int rctl_get_rules(const void *inbufp, \
				    size_t inbuflen, void *outbufp, \
				    size_t outbuflen); }
527	AUE_NULL	STD	{ int rctl_get_limits(const void *inbufp, \
				    size_t inbuflen, void *outbufp, \
				    size_t outbuflen); }
528	AUE_NULL	STD	{ int rctl_add_rule(const void *inbufp, \
				    size_t inbuflen, void *outbufp, \
				    size_t outbuflen); }
529	AUE_NULL	STD	{ int rctl_remove_rule(const void *inbufp, \
				    size_t inbuflen, void *outbufp, \
				    size_t outbuflen); }
530	AUE_NULL	STD	{ int posix_fallocate(int fd, \
				    off_t offset, off_t len); }
<<<<<<< HEAD
531	AUE_NULL	UNIMPL	posix_fadvise
532	AUE_VARSYM_SET	STD	{ int varsym_set(int scope, id_t which, \
				    const char *name, \
				    const char *data); }
533	AUE_VARSYM_GET	STD	{ int varsym_get(int scope, id_t which,\
				    const char *name, \
				    char *buf, size_t *size); }
534	AUE_VARSYM_LIST	STD	{ int varsym_list(int scope, id_t which,\
                                   char *buf, size_t *size); }
=======
531	AUE_NULL	STD	{ int posix_fadvise(int fd, off_t offset, \
				    off_t len, int advice); }
>>>>>>> 42dee3af
; Please copy any additions and changes to the following compatability tables:
; sys/compat/freebsd32/syscalls.master<|MERGE_RESOLUTION|>--- conflicted
+++ resolved
@@ -949,8 +949,8 @@
 				    size_t outbuflen); }
 530	AUE_NULL	STD	{ int posix_fallocate(int fd, \
 				    off_t offset, off_t len); }
-<<<<<<< HEAD
-531	AUE_NULL	UNIMPL	posix_fadvise
+531	AUE_NULL	STD	{ int posix_fadvise(int fd, off_t offset, \
+				    off_t len, int advice); }
 532	AUE_VARSYM_SET	STD	{ int varsym_set(int scope, id_t which, \
 				    const char *name, \
 				    const char *data); }
@@ -959,9 +959,5 @@
 				    char *buf, size_t *size); }
 534	AUE_VARSYM_LIST	STD	{ int varsym_list(int scope, id_t which,\
                                    char *buf, size_t *size); }
-=======
-531	AUE_NULL	STD	{ int posix_fadvise(int fd, off_t offset, \
-				    off_t len, int advice); }
->>>>>>> 42dee3af
 ; Please copy any additions and changes to the following compatability tables:
 ; sys/compat/freebsd32/syscalls.master