#-
# Copyright (c) 2007 Yahoo!, Inc.
# All rights reserved.
# Written by: John Baldwin <jhb@FreeBSD.org>
#
# Redistribution and use in source and binary forms, with or without
# modification, are permitted provided that the following conditions
# are met:
# 1. Redistributions of source code must retain the above copyright
#    notice, this list of conditions and the following disclaimer.
# 2. Redistributions in binary form must reproduce the above copyright
#    notice, this list of conditions and the following disclaimer in the
#    documentation and/or other materials provided with the distribution.
# 3. Neither the name of the author nor the names of any co-contributors
#    may be used to endorse or promote products derived from this software
#    without specific prior written permission.
#
# THIS SOFTWARE IS PROVIDED BY THE AUTHOR AND CONTRIBUTORS ``AS IS'' AND
# ANY EXPRESS OR IMPLIED WARRANTIES, INCLUDING, BUT NOT LIMITED TO, THE
# IMPLIED WARRANTIES OF MERCHANTABILITY AND FITNESS FOR A PARTICULAR PURPOSE
# ARE DISCLAIMED.  IN NO EVENT SHALL THE AUTHOR OR CONTRIBUTORS BE LIABLE
# FOR ANY DIRECT, INDIRECT, INCIDENTAL, SPECIAL, EXEMPLARY, OR CONSEQUENTIAL
# DAMAGES (INCLUDING, BUT NOT LIMITED TO, PROCUREMENT OF SUBSTITUTE GOODS
# OR SERVICES; LOSS OF USE, DATA, OR PROFITS; OR BUSINESS INTERRUPTION)
# HOWEVER CAUSED AND ON ANY THEORY OF LIABILITY, WHETHER IN CONTRACT, STRICT
# LIABILITY, OR TORT (INCLUDING NEGLIGENCE OR OTHERWISE) ARISING IN ANY WAY
# OUT OF THE USE OF THIS SOFTWARE, EVEN IF ADVISED OF THE POSSIBILITY OF
# SUCH DAMAGE.
#
# $FreeBSD$
#
# Partly from: src/sys/boot/i386/mbr/mbr.s 1.7

# A 512 byte PMBR boot manager that looks for a FreeBSD boot GPT partition
# and boots it.

		.set LOAD,0x7c00		# Load address
		.set EXEC,0x600 		# Execution address
		.set MAGIC,0xaa55		# Magic: bootable
		.set SECSIZE,0x200		# Size of a single disk sector
		.set DISKSIG,440		# Disk signature offset
		.set STACK,EXEC+SECSIZE*4	# Stack address
		.set GPT_ADDR,STACK		# GPT header address
		.set GPT_SIG,0
		.set GPT_SIG_0,0x20494645	# "EFI "
		.set GPT_SIG_1,0x54524150	# "PART"
		.set GPT_MYLBA,24
		.set GPT_PART_LBA,72
		.set GPT_NPART,80
		.set GPT_PART_SIZE,84
		.set PART_ADDR,GPT_ADDR+SECSIZE	# GPT partition array address
		.set PART_TYPE,0
		.set PART_START_LBA,32
		.set PART_END_LBA,40
		.set DPBUF,PART_ADDR+SECSIZE
		.set DPBUF_SEC,0x10		# Number of sectors

		.set NHRDRV,0x475		# Number of hard drives

		.globl start			# Entry point
		.code16

#
# Setup the segment registers for flat addressing and setup the stack.
#
start:		cld				# String ops inc
		xorw %ax,%ax			# Zero
		movw %ax,%es			# Address
		movw %ax,%ds			#  data
		movw %ax,%ss			# Set up
		movw $STACK,%sp			#  stack
#
# Relocate ourself to a lower address so that we have more room to load
# other sectors.
# 
		movw $main-EXEC+LOAD,%si	# Source
		movw $main,%di			# Destination
		movw $SECSIZE-(main-start),%cx	# Byte count
		rep				# Relocate
		movsb				#  code
#
# Jump to the relocated code.
#
		jmp main-LOAD+EXEC		# To relocated code
#
# Validate drive number in %dl.
#
main:	 	cmpb $0x80,%dl			# Drive valid?
		jb main.1			# No
		movb NHRDRV,%dh			# Calculate the highest
		addb $0x80,%dh			#  drive number available
		cmpb %dh,%dl			# Within range?
		jb main.2			# Yes
main.1: 	movb $0x80,%dl			# Assume drive 0x80
#
# Load the GPT header and verify signature.  Try LBA 1 for the primary one and
<<<<<<< HEAD
# the last LBA for the backup if it is broken.  Skip the LBAs if GEOM
# metadata found at the backup location.
=======
# the last LBA for the backup if it is broken.
>>>>>>> 98bad868
#
main.2:		call getdrvparams		# Read drive parameters
		movb $1,%dh			# %dh := 1 (reading primary)
main.2a:	movw $GPT_ADDR,%bx
		movw $lba,%si
		call read			# Read header and check GPT sig
		cmpl $GPT_SIG_0,GPT_ADDR+GPT_SIG
		jnz main.2b
		cmpl $GPT_SIG_1,GPT_ADDR+GPT_SIG+4
		jnz main.2b
		jmp load_part
main.2b:	cmpb $1,%dh			# Reading primary?
		jne err_pt			# If no - invalid table found
#
# Try alternative LBAs from the last sector for the GPT header.
#
main.3:		movb $0,%dh			# %dh := 0 (reading backup)
		movw $DPBUF+DPBUF_SEC,%si	# %si = last sector + 1
		movw $lba,%di			# %di = $lba
main.3a:	decl (%si)			# 0x0(%si) = last sec (0-31)
		movw $2,%cx
		rep
		movsw				# $lastsec--, copy it to $lba
		jmp main.2a			# Read the next sector
#
# Load a partition table sector from disk and look for a FreeBSD boot
# partition.
#
load_part:	movw $GPT_ADDR+GPT_PART_LBA,%si
		movw $PART_ADDR,%bx
		call read
scan:		movw %bx,%si			# Compare partition UUID
		movw $boot_uuid,%di		#  with FreeBSD boot UUID 
		movb $0x10,%cl
		repe cmpsb
		jnz next_part			# Didn't match, next partition
#
# We found a boot partition.  Load it into RAM starting at 0x7c00.
#
		movw %bx,%di			# Save partition pointer in %di
		leaw PART_START_LBA(%di),%si
		movw $LOAD/16,%bx
		movw %bx,%es
		xorw %bx,%bx
load_boot:	push %si			# Save %si
		call read
		pop %si				# Restore
		movl PART_END_LBA(%di),%eax	# See if this was the last LBA
		cmpl (%si),%eax
		jnz next_boot
		movl PART_END_LBA+4(%di),%eax
		cmpl 4(%si),%eax
		jnz next_boot
		mov %bx,%es			# Reset %es to zero 
		jmp LOAD			# Jump to boot code
next_boot:	incl (%si)			# Next LBA
		adcl $0,4(%si)
		mov %es,%ax			# Adjust segment for next
		addw $SECSIZE/16,%ax		#  sector
		cmp $0x9000,%ax			# Don't load past 0x90000,
		jae err_big			#  545k should be enough for
		mov %ax,%es			#  any boot code. :)
		jmp load_boot
#
# Move to the next partition.  If we walk off the end of the sector, load
# the next sector.  We assume that partition entries are smaller than 64k
# and that they won't span a sector boundary.
#
# XXX: Should we int 0x18 instead of err_noboot if we hit the end of the table?
#
next_part:	decl GPT_ADDR+GPT_NPART		# Was this the last partition?
		jz err_noboot
		movw GPT_ADDR+GPT_PART_SIZE,%ax
		addw %ax,%bx			# Next partition
		cmpw $PART_ADDR+0x200,%bx	# Still in sector?
		jb scan
		incl GPT_ADDR+GPT_PART_LBA	# Next sector
		adcl $0,GPT_ADDR+GPT_PART_LBA+4
		jmp load_part
#
# Load a sector (64-bit LBA at %si) from disk %dl into %es:%bx by creating
# a EDD packet on the stack and passing it to the BIOS.  Trashes %ax and %si.
#
read:		pushl 0x4(%si)			# Set the LBA
		pushl 0x0(%si)			#  address
		pushw %es			# Set the address of
		pushw %bx			#  the transfer buffer
		pushw $0x1			# Read 1 sector
		pushw $0x10			# Packet length
		movw %sp,%si			# Packer pointer
		movw $0x4200,%ax		# BIOS:	LBA Read from disk
		int $0x13			# Call the BIOS
		add $0x10,%sp			# Restore stack
		jc err_rd			# If error
		ret
#
# Check the number of LBAs on the drive index %dx.  Trashes %ax and %si.
#
getdrvparams:
		movw $DPBUF,%si			# Set the address of result buf
		movw $0x001e,(%si)		# len
		movw $0x4800,%ax		# BIOS: Read Drive Parameters
		int $0x13			# Call the BIOS
		jc err_rd			# "I/O error" if error
		ret
#
# Various error message entry points.
#
err_big: 	movw $msg_big,%si		# "Boot loader too
		jmp putstr			#  large"

err_pt: 	movw $msg_pt,%si		# "Invalid partition
		jmp putstr			#  table"

err_rd: 	movw $msg_rd,%si		# "I/O error loading
		jmp putstr			#  boot loader"

err_noboot: 	movw $msg_noboot,%si		# "Missing boot
		jmp putstr			#  loader"
#
# Output an ASCIZ string to the console via the BIOS.
# 
putstr.0:	movw $0x7,%bx	 		# Page:attribute
		movb $0xe,%ah			# BIOS: Display
		int $0x10			#  character
putstr: 	lodsb				# Get character
		testb %al,%al			# End of string?
		jnz putstr.0			# No
putstr.1:	jmp putstr.1			# Await reset

msg_big: 	.asciz "Boot loader too large"
msg_pt: 	.asciz "Invalid partition table"
msg_rd: 	.asciz "I/O error loading boot loader"
msg_noboot: 	.asciz "Missing boot loader"

lba:		.quad 1				# LBA of GPT header 

boot_uuid:	.long 0x83bd6b9d
		.word 0x7f41
		.word 0x11dc
		.byte 0xbe
		.byte 0x0b
		.byte 0x00
		.byte 0x15
		.byte 0x60
		.byte 0xb8
		.byte 0x4f
		.byte 0x0f

		.org DISKSIG,0x90
sig:		.long 0				# OS Disk Signature
		.word 0				# "Unknown" in PMBR

partbl: 	.fill 0x10,0x4,0x0		# Partition table
		.word MAGIC			# Magic number<|MERGE_RESOLUTION|>--- conflicted
+++ resolved
@@ -94,12 +94,7 @@
 main.1: 	movb $0x80,%dl			# Assume drive 0x80
 #
 # Load the GPT header and verify signature.  Try LBA 1 for the primary one and
-<<<<<<< HEAD
-# the last LBA for the backup if it is broken.  Skip the LBAs if GEOM
-# metadata found at the backup location.
-=======
 # the last LBA for the backup if it is broken.
->>>>>>> 98bad868
 #
 main.2:		call getdrvparams		# Read drive parameters
 		movb $1,%dh			# %dh := 1 (reading primary)
