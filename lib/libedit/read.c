/*-
 * Copyright (c) 1992, 1993
 *	The Regents of the University of California.  All rights reserved.
 *
 * This code is derived from software contributed to Berkeley by
 * Christos Zoulas of Cornell University.
 *
 * Redistribution and use in source and binary forms, with or without
 * modification, are permitted provided that the following conditions
 * are met:
 * 1. Redistributions of source code must retain the above copyright
 *    notice, this list of conditions and the following disclaimer.
 * 2. Redistributions in binary form must reproduce the above copyright
 *    notice, this list of conditions and the following disclaimer in the
 *    documentation and/or other materials provided with the distribution.
 * 3. Neither the name of the University nor the names of its contributors
 *    may be used to endorse or promote products derived from this software
 *    without specific prior written permission.
 *
 * THIS SOFTWARE IS PROVIDED BY THE REGENTS AND CONTRIBUTORS ``AS IS'' AND
 * ANY EXPRESS OR IMPLIED WARRANTIES, INCLUDING, BUT NOT LIMITED TO, THE
 * IMPLIED WARRANTIES OF MERCHANTABILITY AND FITNESS FOR A PARTICULAR PURPOSE
 * ARE DISCLAIMED.  IN NO EVENT SHALL THE REGENTS OR CONTRIBUTORS BE LIABLE
 * FOR ANY DIRECT, INDIRECT, INCIDENTAL, SPECIAL, EXEMPLARY, OR CONSEQUENTIAL
 * DAMAGES (INCLUDING, BUT NOT LIMITED TO, PROCUREMENT OF SUBSTITUTE GOODS
 * OR SERVICES; LOSS OF USE, DATA, OR PROFITS; OR BUSINESS INTERRUPTION)
 * HOWEVER CAUSED AND ON ANY THEORY OF LIABILITY, WHETHER IN CONTRACT, STRICT
 * LIABILITY, OR TORT (INCLUDING NEGLIGENCE OR OTHERWISE) ARISING IN ANY WAY
 * OUT OF THE USE OF THIS SOFTWARE, EVEN IF ADVISED OF THE POSSIBILITY OF
 * SUCH DAMAGE.
 *
 *	$NetBSD: read.c,v 1.40 2007/03/01 21:41:45 christos Exp $
 */

#if !defined(lint) && !defined(SCCSID)
static char sccsid[] = "@(#)read.c	8.1 (Berkeley) 6/4/93";
#endif /* not lint && not SCCSID */
#include <sys/cdefs.h>
__FBSDID("$FreeBSD$");

/*
 * read.c: Clean this junk up! This is horrible code.
 *	   Terminal read functions
 */
#include "sys.h"
#include <errno.h>
#include <fcntl.h>
#include <unistd.h>
#include <stdlib.h>
#include "el.h"

#define	OKCMD	-1

private int	read__fixio(int, int);
private int	read_preread(EditLine *);
private int	read_char(EditLine *, char *);
private int	read_getcmd(EditLine *, el_action_t *, char *);
private void	read_pop(c_macro_t *);

/* read_init():
 *	Initialize the read stuff
 */
protected int
read_init(EditLine *el)
{
	/* builtin read_char */
	el->el_read.read_char = read_char;
	return 0;
}


/* el_read_setfn():
 *	Set the read char function to the one provided.
 *	If it is set to EL_BUILTIN_GETCFN, then reset to the builtin one.
 */
protected int
el_read_setfn(EditLine *el, el_rfunc_t rc)
{
	el->el_read.read_char = (rc == EL_BUILTIN_GETCFN) ? read_char : rc;
	return 0;
}


/* el_read_getfn():
 *	return the current read char function, or EL_BUILTIN_GETCFN
 *	if it is the default one
 */
protected el_rfunc_t
el_read_getfn(EditLine *el)
{
       return (el->el_read.read_char == read_char) ?
	    EL_BUILTIN_GETCFN : el->el_read.read_char;
}


#ifndef MIN
#define MIN(A,B) ((A) < (B) ? (A) : (B))
#endif

#ifdef DEBUG_EDIT
private void
read_debug(EditLine *el)
{

	if (el->el_line.cursor > el->el_line.lastchar)
		(void) fprintf(el->el_errfile, "cursor > lastchar\r\n");
	if (el->el_line.cursor < el->el_line.buffer)
		(void) fprintf(el->el_errfile, "cursor < buffer\r\n");
	if (el->el_line.cursor > el->el_line.limit)
		(void) fprintf(el->el_errfile, "cursor > limit\r\n");
	if (el->el_line.lastchar > el->el_line.limit)
		(void) fprintf(el->el_errfile, "lastchar > limit\r\n");
	if (el->el_line.limit != &el->el_line.buffer[EL_BUFSIZ - 2])
		(void) fprintf(el->el_errfile, "limit != &buffer[EL_BUFSIZ-2]\r\n");
}
#endif /* DEBUG_EDIT */


/* read__fixio():
 *	Try to recover from a read error
 */
/* ARGSUSED */
private int
read__fixio(int fd __unused, int e)
{

	switch (e) {
	case -1:		/* Make sure that the code is reachable */

#ifdef EWOULDBLOCK
	case EWOULDBLOCK:
#ifndef TRY_AGAIN
#define	TRY_AGAIN
#endif
#endif /* EWOULDBLOCK */

#if defined(POSIX) && defined(EAGAIN)
#if defined(EWOULDBLOCK) && EWOULDBLOCK != EAGAIN
	case EAGAIN:
#ifndef TRY_AGAIN
#define	TRY_AGAIN
#endif
#endif /* EWOULDBLOCK && EWOULDBLOCK != EAGAIN */
#endif /* POSIX && EAGAIN */

		e = 0;
#ifdef TRY_AGAIN
#if defined(F_SETFL) && defined(O_NDELAY)
		if ((e = fcntl(fd, F_GETFL, 0)) == -1)
			return (-1);

		if (fcntl(fd, F_SETFL, e & ~O_NDELAY) == -1)
			return (-1);
		else
			e = 1;
#endif /* F_SETFL && O_NDELAY */

#ifdef FIONBIO
		{
			int zero = 0;

			if (ioctl(fd, FIONBIO, (ioctl_t) & zero) == -1)
				return (-1);
			else
				e = 1;
		}
#endif /* FIONBIO */

#endif /* TRY_AGAIN */
		return (e ? 0 : -1);

	case EINTR:
		return (0);

	default:
		return (-1);
	}
}


/* read_preread():
 *	Try to read the stuff in the input queue;
 */
private int
read_preread(EditLine *el)
{
	int chrs = 0;

	if (el->el_tty.t_mode == ED_IO)
		return (0);

#ifdef FIONREAD
	(void) ioctl(el->el_infd, FIONREAD, (ioctl_t) & chrs);
	if (chrs > 0) {
		char buf[EL_BUFSIZ];

		chrs = read(el->el_infd, buf,
		    (size_t) MIN(chrs, EL_BUFSIZ - 1));
		if (chrs > 0) {
			buf[chrs] = '\0';
			el_push(el, buf);
		}
	}
#endif /* FIONREAD */

	return (chrs > 0);
}


/* el_push():
 *	Push a macro
 */
public void
el_push(EditLine *el, const char *str)
{
	c_macro_t *ma = &el->el_chared.c_macro;

	if (str != NULL && ma->level + 1 < EL_MAXMACRO) {
		ma->level++;
		if ((ma->macro[ma->level] = el_strdup(str)) != NULL)
			return;
		ma->level--;
	}
	term_beep(el);
	term__flush();
}


/* read_getcmd():
 *	Return next command from the input stream.
 */
private int
read_getcmd(EditLine *el, el_action_t *cmdnum, char *ch)
{
	el_action_t cmd;
	int num;

	do {
		if ((num = el_getc(el, ch)) != 1)	/* if EOF or error */
			return (num);

#ifdef	KANJI
		if ((*ch & 0200)) {
			el->el_state.metanext = 0;
			cmd = CcViMap[' '];
			break;
		} else
#endif /* KANJI */

		if (el->el_state.metanext) {
			el->el_state.metanext = 0;
			*ch |= 0200;
		}
		cmd = el->el_map.current[(unsigned char) *ch];
		if (cmd == ED_SEQUENCE_LEAD_IN) {
			key_value_t val;
			switch (key_get(el, ch, &val)) {
			case XK_CMD:
				cmd = val.cmd;
				break;
			case XK_STR:
				el_push(el, val.str);
				break;
#ifdef notyet
			case XK_EXE:
				/* XXX: In the future to run a user function */
				RunCommand(val.str);
				break;
#endif
			default:
				EL_ABORT((el->el_errfile, "Bad XK_ type \n"));
				break;
			}
		}
		if (el->el_map.alt == NULL)
			el->el_map.current = el->el_map.key;
	} while (cmd == ED_SEQUENCE_LEAD_IN);
	*cmdnum = cmd;
	return (OKCMD);
}


/* read_char():
 *	Read a character from the tty.
 */
private int
read_char(EditLine *el, char *cp)
{
	int num_read;
	int tried = 0;

	while ((num_read = read(el->el_infd, cp, 1)) == -1)
		if (!tried && read__fixio(el->el_infd, errno) == 0)
			tried = 1;
		else {
			*cp = '\0';
			return (-1);
		}

	return (num_read);
}

/* read_pop():
 *	Pop a macro from the stack
 */
private void
read_pop(c_macro_t *ma)
{
	int i;

	el_free(ma->macro[0]);
	for (i = ma->level--; i > 0; i--)
		ma->macro[i - 1] = ma->macro[i];
	ma->offset = 0;
}

/* el_getc():
 *	Read a character
 */
public int
el_getc(EditLine *el, char *cp)
{
	int num_read;
	c_macro_t *ma = &el->el_chared.c_macro;

	term__flush();
	for (;;) {
		if (ma->level < 0) {
			if (!read_preread(el))
				break;
		}

		if (ma->level < 0)
			break;

		if (ma->macro[0][ma->offset] == '\0') {
			read_pop(ma);
			continue;
		}

		*cp = ma->macro[0][ma->offset++] & 0377;

		if (ma->macro[0][ma->offset] == '\0') {
			/* Needed for QuoteMode On */
			read_pop(ma);
		}

		return (1);
	}

#ifdef DEBUG_READ
	(void) fprintf(el->el_errfile, "Turning raw mode on\n");
#endif /* DEBUG_READ */
	if (tty_rawmode(el) < 0)/* make sure the tty is set up correctly */
		return (0);

#ifdef DEBUG_READ
	(void) fprintf(el->el_errfile, "Reading a character\n");
#endif /* DEBUG_READ */
	num_read = (*el->el_read.read_char)(el, cp);
#ifdef DEBUG_READ
	(void) fprintf(el->el_errfile, "Got it %c\n", *cp);
#endif /* DEBUG_READ */
	return (num_read);
}

protected void
read_prepare(EditLine *el)
{
	if (el->el_flags & HANDLE_SIGNALS)
		sig_set(el);
	if (el->el_flags & NO_TTY)
		return;
	if ((el->el_flags & (UNBUFFERED|EDIT_DISABLED)) == UNBUFFERED)
		tty_rawmode(el);

	/* This is relatively cheap, and things go terribly wrong if
	   we have the wrong size. */
	el_resize(el);
	re_clear_display(el);	/* reset the display stuff */
	ch_reset(el, 0);
	re_refresh(el);		/* print the prompt */

	if (el->el_flags & UNBUFFERED)
		term__flush();
}

protected void
read_finish(EditLine *el)
{
	if ((el->el_flags & UNBUFFERED) == 0)
		(void) tty_cookedmode(el);
	if (el->el_flags & HANDLE_SIGNALS)
		sig_clr(el);
}

public const char *
el_gets(EditLine *el, int *nread)
{
	int retval;
	el_action_t cmdnum = 0;
	int num;		/* how many chars we have read at NL */
	char ch;
	int crlf = 0;
#ifdef FIONREAD
	c_macro_t *ma = &el->el_chared.c_macro;
#endif /* FIONREAD */

	if (el->el_flags & NO_TTY) {
		char *cp = el->el_line.buffer;
		size_t idx;

		while ((*el->el_read.read_char)(el, cp) == 1) {
			/* make sure there is space for next character */
			if (cp + 1 >= el->el_line.limit) {
				idx = (cp - el->el_line.buffer);
				if (!ch_enlargebufs(el, 2))
					break;
				cp = &el->el_line.buffer[idx];
			}
			cp++;
			if (el->el_flags & UNBUFFERED)
				break;
			if (cp[-1] == '\r' || cp[-1] == '\n')
				break;
		}
<<<<<<< HEAD
=======
		if (num == -1)
			el->el_errno = errno;
>>>>>>> 85823a3b

		el->el_line.cursor = el->el_line.lastchar = cp;
		*cp = '\0';
		if (nread)
			*nread = el->el_line.cursor - el->el_line.buffer;
		return (el->el_line.buffer);
	}


#ifdef FIONREAD
	if (el->el_tty.t_mode == EX_IO && ma->level < 0) {
		long chrs = 0;

		(void) ioctl(el->el_infd, FIONREAD, (ioctl_t) & chrs);
		if (chrs == 0) {
			if (tty_rawmode(el) < 0) {
				if (nread)
					*nread = 0;
				return (NULL);
			}
		}
	}
#endif /* FIONREAD */

	if ((el->el_flags & UNBUFFERED) == 0)
		read_prepare(el);

	if (el->el_flags & EDIT_DISABLED) {
		char *cp;
		size_t idx;
		if ((el->el_flags & UNBUFFERED) == 0)
			cp = el->el_line.buffer;
		else
			cp = el->el_line.lastchar;

		term__flush();

		while ((*el->el_read.read_char)(el, cp) == 1) {
			/* make sure there is space next character */
			if (cp + 1 >= el->el_line.limit) {
				idx = (cp - el->el_line.buffer);
				if (!ch_enlargebufs(el, 2))
					break;
				cp = &el->el_line.buffer[idx];
			}
			if (*cp == 4)	/* ought to be stty eof */
				break;
			cp++;
			crlf = cp[-1] == '\r' || cp[-1] == '\n';
			if (el->el_flags & UNBUFFERED)
				break;
			if (crlf)
				break;
		}

<<<<<<< HEAD
=======
		if (num == -1) {
			el->el_errno = errno;
		}

>>>>>>> 85823a3b
		el->el_line.cursor = el->el_line.lastchar = cp;
		*cp = '\0';
		if (nread)
			*nread = el->el_line.cursor - el->el_line.buffer;
		return (el->el_line.buffer);
	}

	for (num = OKCMD; num == OKCMD;) {	/* while still editing this
						 * line */
#ifdef DEBUG_EDIT
		read_debug(el);
#endif /* DEBUG_EDIT */
		/* if EOF or error */
		if ((num = read_getcmd(el, &cmdnum, &ch)) != OKCMD) {
#ifdef DEBUG_READ
			(void) fprintf(el->el_errfile,
			    "Returning from el_gets %d\n", num);
#endif /* DEBUG_READ */
			break;
		}
<<<<<<< HEAD
		if ((unsigned int)cmdnum >= el->el_map.nfunc) {	/* BUG CHECK command */
=======
		if ((unsigned int)cmdnum >= (unsigned int)el->el_map.nfunc) {	/* BUG CHECK command */
>>>>>>> 85823a3b
#ifdef DEBUG_EDIT
			(void) fprintf(el->el_errfile,
			    "ERROR: illegal command from key 0%o\r\n", ch);
#endif /* DEBUG_EDIT */
			continue;	/* try again */
		}
		/* now do the real command */
#ifdef DEBUG_READ
		{
			el_bindings_t *b;
			for (b = el->el_map.help; b->name; b++)
				if (b->func == cmdnum)
					break;
			if (b->name)
				(void) fprintf(el->el_errfile,
				    "Executing %s\n", b->name);
			else
				(void) fprintf(el->el_errfile,
				    "Error command = %d\n", cmdnum);
		}
#endif /* DEBUG_READ */
		/* vi redo needs these way down the levels... */
		el->el_state.thiscmd = cmdnum;
		el->el_state.thisch = ch;
		if (el->el_map.type == MAP_VI &&
		    el->el_map.current == el->el_map.key &&
		    el->el_chared.c_redo.pos < el->el_chared.c_redo.lim) {
			if (cmdnum == VI_DELETE_PREV_CHAR &&
			    el->el_chared.c_redo.pos != el->el_chared.c_redo.buf
			    && isprint((unsigned char)el->el_chared.c_redo.pos[-1]))
				el->el_chared.c_redo.pos--;
			else
				*el->el_chared.c_redo.pos++ = ch;
		}
		retval = (*el->el_map.func[cmdnum]) (el, ch);
#ifdef DEBUG_READ
		(void) fprintf(el->el_errfile,
			"Returned state %d\n", retval );
#endif /* DEBUG_READ */

		/* save the last command here */
		el->el_state.lastcmd = cmdnum;

		/* use any return value */
		switch (retval) {
		case CC_CURSOR:
			re_refresh_cursor(el);
			break;

		case CC_REDISPLAY:
			re_clear_lines(el);
			re_clear_display(el);
			/* FALLTHROUGH */

		case CC_REFRESH:
			re_refresh(el);
			break;

		case CC_REFRESH_BEEP:
			re_refresh(el);
			term_beep(el);
			break;

		case CC_NORM:	/* normal char */
			break;

		case CC_ARGHACK:	/* Suggested by Rich Salz */
			/* <rsalz@pineapple.bbn.com> */
			continue;	/* keep going... */

		case CC_EOF:	/* end of file typed */
			if ((el->el_flags & UNBUFFERED) == 0)
				num = 0;
			else if (num == -1) {
				*el->el_line.lastchar++ = CONTROL('d');
				el->el_line.cursor = el->el_line.lastchar;
				num = 1;
			}
			break;

		case CC_NEWLINE:	/* normal end of line */
			num = el->el_line.lastchar - el->el_line.buffer;
			break;

		case CC_FATAL:	/* fatal error, reset to known state */
#ifdef DEBUG_READ
			(void) fprintf(el->el_errfile,
			    "*** editor fatal ERROR ***\r\n\n");
#endif /* DEBUG_READ */
			/* put (real) cursor in a known place */
			re_clear_display(el);	/* reset the display stuff */
			ch_reset(el, 1);	/* reset the input pointers */
			re_refresh(el);	/* print the prompt again */
			break;

		case CC_ERROR:
		default:	/* functions we don't know about */
#ifdef DEBUG_READ
			(void) fprintf(el->el_errfile,
			    "*** editor ERROR ***\r\n\n");
#endif /* DEBUG_READ */
			term_beep(el);
			term__flush();
			break;
		}
		el->el_state.argument = 1;
		el->el_state.doingarg = 0;
		el->el_chared.c_vcmd.action = NOP;
		if (el->el_flags & UNBUFFERED)
			break;
	}

	term__flush();		/* flush any buffered output */
	/* make sure the tty is set up correctly */
	if ((el->el_flags & UNBUFFERED) == 0) {
		read_finish(el);
		if (nread)
			*nread = num;
	} else {
		if (nread)
			*nread = el->el_line.lastchar - el->el_line.buffer;
	}
	return (num ? el->el_line.buffer : NULL);
}<|MERGE_RESOLUTION|>--- conflicted
+++ resolved
@@ -29,7 +29,7 @@
  * OUT OF THE USE OF THIS SOFTWARE, EVEN IF ADVISED OF THE POSSIBILITY OF
  * SUCH DAMAGE.
  *
- *	$NetBSD: read.c,v 1.40 2007/03/01 21:41:45 christos Exp $
+ *	$NetBSD: read.c,v 1.52 2009/07/22 15:57:00 christos Exp $
  */
 
 #if !defined(lint) && !defined(SCCSID)
@@ -222,7 +222,7 @@
 		ma->level--;
 	}
 	term_beep(el);
-	term__flush();
+	term__flush(el);
 }
 
 
@@ -235,9 +235,12 @@
 	el_action_t cmd;
 	int num;
 
+	el->el_errno = 0;
 	do {
-		if ((num = el_getc(el, ch)) != 1)	/* if EOF or error */
+		if ((num = el_getc(el, ch)) != 1) {	/* if EOF or error */
+			el->el_errno = num == 0 ? 0 : errno;
 			return (num);
+		}
 
 #ifdef	KANJI
 		if ((*ch & 0200)) {
@@ -286,18 +289,25 @@
 private int
 read_char(EditLine *el, char *cp)
 {
-	int num_read;
+	ssize_t num_read;
 	int tried = 0;
 
-	while ((num_read = read(el->el_infd, cp, 1)) == -1)
+ again:
+	el->el_signal->sig_no = 0;
+	while ((num_read = read(el->el_infd, cp, 1)) == -1) {
+		if (el->el_signal->sig_no == SIGCONT) {
+			sig_set(el);
+			el_set(el, EL_REFRESH);
+			goto again;
+		}
 		if (!tried && read__fixio(el->el_infd, errno) == 0)
 			tried = 1;
 		else {
 			*cp = '\0';
 			return (-1);
 		}
-
-	return (num_read);
+	}
+	return (int)num_read;
 }
 
 /* read_pop():
@@ -309,8 +319,9 @@
 	int i;
 
 	el_free(ma->macro[0]);
-	for (i = ma->level--; i > 0; i--)
-		ma->macro[i - 1] = ma->macro[i];
+	for (i = 0; i < ma->level; i++)
+		ma->macro[i] = ma->macro[i + 1];
+	ma->level--;
 	ma->offset = 0;
 }
 
@@ -323,7 +334,7 @@
 	int num_read;
 	c_macro_t *ma = &el->el_chared.c_macro;
 
-	term__flush();
+	term__flush(el);
 	for (;;) {
 		if (ma->level < 0) {
 			if (!read_preread(el))
@@ -382,7 +393,7 @@
 	re_refresh(el);		/* print the prompt */
 
 	if (el->el_flags & UNBUFFERED)
-		term__flush();
+		term__flush(el);
 }
 
 protected void
@@ -402,15 +413,20 @@
 	int num;		/* how many chars we have read at NL */
 	char ch;
 	int crlf = 0;
+	int nrb;
 #ifdef FIONREAD
 	c_macro_t *ma = &el->el_chared.c_macro;
 #endif /* FIONREAD */
 
+	if (nread == NULL)
+		nread = &nrb;
+	*nread = 0;
+
 	if (el->el_flags & NO_TTY) {
 		char *cp = el->el_line.buffer;
 		size_t idx;
 
-		while ((*el->el_read.read_char)(el, cp) == 1) {
+		while ((num = (*el->el_read.read_char)(el, cp)) == 1) {
 			/* make sure there is space for next character */
 			if (cp + 1 >= el->el_line.limit) {
 				idx = (cp - el->el_line.buffer);
@@ -424,17 +440,13 @@
 			if (cp[-1] == '\r' || cp[-1] == '\n')
 				break;
 		}
-<<<<<<< HEAD
-=======
 		if (num == -1)
 			el->el_errno = errno;
->>>>>>> 85823a3b
 
 		el->el_line.cursor = el->el_line.lastchar = cp;
 		*cp = '\0';
-		if (nread)
-			*nread = el->el_line.cursor - el->el_line.buffer;
-		return (el->el_line.buffer);
+		*nread = (int)(el->el_line.cursor - el->el_line.buffer);
+		goto done;
 	}
 
 
@@ -445,8 +457,8 @@
 		(void) ioctl(el->el_infd, FIONREAD, (ioctl_t) & chrs);
 		if (chrs == 0) {
 			if (tty_rawmode(el) < 0) {
-				if (nread)
-					*nread = 0;
+				errno = 0;
+				*nread = 0;
 				return (NULL);
 			}
 		}
@@ -459,14 +471,15 @@
 	if (el->el_flags & EDIT_DISABLED) {
 		char *cp;
 		size_t idx;
+
 		if ((el->el_flags & UNBUFFERED) == 0)
 			cp = el->el_line.buffer;
 		else
 			cp = el->el_line.lastchar;
 
-		term__flush();
-
-		while ((*el->el_read.read_char)(el, cp) == 1) {
+		term__flush(el);
+
+		while ((num = (*el->el_read.read_char)(el, cp)) == 1) {
 			/* make sure there is space next character */
 			if (cp + 1 >= el->el_line.limit) {
 				idx = (cp - el->el_line.buffer);
@@ -474,8 +487,6 @@
 					break;
 				cp = &el->el_line.buffer[idx];
 			}
-			if (*cp == 4)	/* ought to be stty eof */
-				break;
 			cp++;
 			crlf = cp[-1] == '\r' || cp[-1] == '\n';
 			if (el->el_flags & UNBUFFERED)
@@ -484,18 +495,13 @@
 				break;
 		}
 
-<<<<<<< HEAD
-=======
 		if (num == -1) {
 			el->el_errno = errno;
 		}
 
->>>>>>> 85823a3b
 		el->el_line.cursor = el->el_line.lastchar = cp;
 		*cp = '\0';
-		if (nread)
-			*nread = el->el_line.cursor - el->el_line.buffer;
-		return (el->el_line.buffer);
+		goto done;
 	}
 
 	for (num = OKCMD; num == OKCMD;) {	/* while still editing this
@@ -511,11 +517,7 @@
 #endif /* DEBUG_READ */
 			break;
 		}
-<<<<<<< HEAD
-		if ((unsigned int)cmdnum >= el->el_map.nfunc) {	/* BUG CHECK command */
-=======
 		if ((unsigned int)cmdnum >= (unsigned int)el->el_map.nfunc) {	/* BUG CHECK command */
->>>>>>> 85823a3b
 #ifdef DEBUG_EDIT
 			(void) fprintf(el->el_errfile,
 			    "ERROR: illegal command from key 0%o\r\n", ch);
@@ -597,7 +599,7 @@
 			break;
 
 		case CC_NEWLINE:	/* normal end of line */
-			num = el->el_line.lastchar - el->el_line.buffer;
+			num = (int)(el->el_line.lastchar - el->el_line.buffer);
 			break;
 
 		case CC_FATAL:	/* fatal error, reset to known state */
@@ -618,7 +620,7 @@
 			    "*** editor ERROR ***\r\n\n");
 #endif /* DEBUG_READ */
 			term_beep(el);
-			term__flush();
+			term__flush(el);
 			break;
 		}
 		el->el_state.argument = 1;
@@ -628,15 +630,21 @@
 			break;
 	}
 
-	term__flush();		/* flush any buffered output */
+	term__flush(el);		/* flush any buffered output */
 	/* make sure the tty is set up correctly */
 	if ((el->el_flags & UNBUFFERED) == 0) {
 		read_finish(el);
-		if (nread)
-			*nread = num;
+		*nread = num != -1 ? num : 0;
 	} else {
-		if (nread)
-			*nread = el->el_line.lastchar - el->el_line.buffer;
-	}
-	return (num ? el->el_line.buffer : NULL);
+		*nread = (int)(el->el_line.lastchar - el->el_line.buffer);
+	}
+done:
+	if (*nread == 0) {
+		if (num == -1) {
+			*nread = -1;
+			errno = el->el_errno;
+		}
+		return NULL;
+	} else
+		return el->el_line.buffer;
 }